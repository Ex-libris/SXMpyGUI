import sys
import datetime
from PyQt5 import QtWidgets, QtCore, QtGui
import pyqtgraph as pg

<<<<<<< HEAD
# ---------- Slim, context-aware safety warning (used as a footer now) ----------
SHORT_WARNING_TEXT = (
    "⚠ Check SXM units & never exceed ±10 V without attenuation."
)

LONG_WARNING_HTML = (
    "<b>Units matter:</b> SXM interprets numbers in the <b>current</b> GUI units "
    "(Hz/kHz, V/mV/µV, nm/pm, etc.). Verify the unit shown in SXM before sending.<br>"
    "<b>Voltage safety:</b> Do <b>not</b> exceed ±10 V at the output unless a hardware divider/attenuator is in place.<br>"
    "Step Test sends exactly the values you enter — verify LOW/HIGH against the current unit."
)

def make_warning_strip(parent=None):
    """Compact, expandable warning strip (we'll place it as a global footer)."""
    container = QtWidgets.QWidget(parent)
    h = QtWidgets.QHBoxLayout(container)
    h.setContentsMargins(8, 6, 8, 6)
    h.setSpacing(8)

    icon = QtWidgets.QLabel("⚠", container)
    icon.setStyleSheet("font-size: 13pt;")
    h.addWidget(icon, 0, QtCore.Qt.AlignVCenter)

    msg = QtWidgets.QLabel(SHORT_WARNING_TEXT, container)
    msg.setStyleSheet("color:#6b5900; font-size: 10.5pt;")
    h.addWidget(msg, 1, QtCore.Qt.AlignVCenter)

    details_btn = QtWidgets.QToolButton(container)
    details_btn.setText("Details")
    details_btn.setCheckable(True)
    details_btn.setStyleSheet(
        "QToolButton { padding:2px 6px; border:1px solid #e6d9a2; border-radius:4px; background:#fff7da; }"
        "QToolButton:checked { background:#ffeeb7; }"
    )
    h.addWidget(details_btn, 0, QtCore.Qt.AlignVCenter)

    # hidden details popover
    details = QtWidgets.QTextBrowser(container)
    details.setHtml(LONG_WARNING_HTML)
    details.setOpenExternalLinks(True)
    details.setStyleSheet(
        "QTextBrowser { background:#fffaf0; border:1px solid #e6d9a2; border-radius:6px; padding:6px; color:#6b5900; }"
    )
    details.hide()

    # stack the strip and the details vertically
    wrapper = QtWidgets.QWidget(parent)
    v = QtWidgets.QVBoxLayout(wrapper)
    v.setContentsMargins(0, 0, 0, 0)
    v.setSpacing(6)
    v.addWidget(container)
    v.addWidget(details)

    def toggle_details(on):
        details.setVisible(on)
    details_btn.toggled.connect(toggle_details)

    # border + background for the strip only (not the expanded details)
    container.setStyleSheet(
        "QWidget { background:#fff7da; border:1px solid #e6d9a2; border-radius:6px; }"
    )
    wrapper.setSizePolicy(QtWidgets.QSizePolicy.Preferred, QtWidgets.QSizePolicy.Maximum)
    return wrapper

# ---------------- Canonical parameter registry ----------------
# ptype: "EDIT" -> ScanPara('EditXX', v) | "DNC" -> DNCPara(n, v)
PARAMS_CORE = {
    "amp_ki":    ("EDIT", "Edit24",  "Amplitude Ki"),
    "amp_kp":    ("EDIT", "Edit32",  "Amplitude Kp"),
    "pll_kp":    ("EDIT", "Edit27",  "PLL Kp"),
    "pll_ki":    ("EDIT", "Edit22",  "PLL Ki"),
    "amp_ref":   ("EDIT", "Edit23",  "Amplitude Ref"),
    # Removed: "freq_ref": ("EDIT", "Edit15", "Frequency Ref"),
    "used_freq": ("DNC",  3,         "Used Frequency (f0)"),
    "drive":     ("DNC",  4,         "Drive"),
}

EDIT_SIGNALS = {
    "amp_ki":  "Edit24",
    "amp_kp":  "Edit32",
    "pll_kp":  "Edit27",
    "pll_ki":  "Edit22",
    "amp_ref": "Edit23",
    # "freq_ref": "Edit15",  # removed
}

DNC_SIGNALS = {
    "used_freq": 3,   # f0 via DNC
    "drive":     4,
}

CUSTOM_PARAMS = []  # list of (key, (ptype,pcode), label)

UNIT_NOTE = "\n⚠ The value is interpreted in the current unit displayed in the SXM software."
PARAM_DESCRIPTIONS = {
    "amp_ki":   "Integral gain of the amplitude feedback loop (NC-AFM).\nIntegrates amplitude error to correct slow drifts.",
    "amp_kp":   "Proportional gain of the amplitude loop.\nHigher Kp reacts faster but can introduce oscillations.",
    "pll_kp":   "Proportional gain of the PLL (frequency control).\nHigher Kp speeds phase correction but can add noise.",
    "pll_ki":   "Integral gain of the PLL.\nRemoves residual phase/frequency offsets slowly.",
    "amp_ref":  "Target oscillation amplitude setpoint." + UNIT_NOTE,
    "used_freq":"PLL used frequency (controller ‘Use Freq’, DNC=3) — actual f₀." + UNIT_NOTE,
    "drive":    "Drive amplitude used to maintain oscillation (DNC=4)." + UNIT_NOTE,
}

# ---------------- Write-only cache ----------------
def code_id(ptype, pcode):
    return f"{ptype}:{pcode}"

LAST_WRITTEN = {code_id(*PARAMS_CORE[k][:2]): None for k in PARAMS_CORE}

# ---------------- Guardrail helpers ----------------
VOLTAGE_LIMIT_ABS = 10.0  # ±10 V guard

def is_voltage_like(ptype, pcode):
    """Return True for parameters that represent voltages at the output stage."""
    # Amplitude Ref (Edit23) and Drive (DNC 4) are voltage-like in typical setups
    return (ptype == "EDIT" and str(pcode).lower() == "edit23") or (ptype == "DNC" and int(pcode) == 4)

def confirm_voltage_send(parent, ptype, pcode, value):
    """If sending a voltage-like value above ±10 V, ask for confirmation."""
    try:
        v = float(value)
    except Exception:
        return True  # non-numeric handled elsewhere; don't block here
    if is_voltage_like(ptype, pcode) and abs(v) > VOLTAGE_LIMIT_ABS:
        code_txt = pcode if ptype == "EDIT" else f"DNC{pcode}"
        m = QtWidgets.QMessageBox(parent)
        m.setIcon(QtWidgets.QMessageBox.Warning)
        m.setWindowTitle("Confirm High Voltage")
        m.setText(
            f"You are about to send {v} to <b>{code_txt}</b>.\n\n"
            "⚠ SXM interprets values in the <b>current GUI unit</b> (V/mV/µV).\n"
            f"⚠ Do <b>not</b> exceed ±{VOLTAGE_LIMIT_ABS} V at the output unless a divider/attenuator is in place.\n\n"
            "Proceed?"
        )
        m.setStandardButtons(QtWidgets.QMessageBox.Cancel | QtWidgets.QMessageBox.Ok)
        m.setDefaultButton(QtWidgets.QMessageBox.Cancel)
        return m.exec_() == QtWidgets.QMessageBox.Ok
    return True

# ---------------- Mock DDE (offline testing) ----------------
class MockDDEClient:
    def __init__(self):
        self.cache = dict(LAST_WRITTEN)

    def SendWait(self, cmd: str):
        c = cmd.strip().rstrip(";")
        try:
            if c.startswith("ScanPara("):
                inner = c[len("ScanPara("):-1] if c.endswith(")") else c[len("ScanPara("):]
                edit, val = inner.split(",", 1)
                edit = edit.strip().strip("'\"")
                val = float(val)
                self.cache[f"EDIT:{edit}"] = val
                LAST_WRITTEN[f"EDIT:{edit}"] = val
                print(f"[MOCK] ScanPara set {edit} = {val}")
            elif c.startswith("DNCPara("):
                inner = c[len("DNCPara("):-1] if c.endswith(")") else c[len("DNCPara("):]
                n, val = inner.split(",", 1)
                n = int(n.strip())
                val = float(val)
                self.cache[f"DNC:{n}"] = val
                LAST_WRITTEN[f"DNC:{n}"] = val
                print(f"[MOCK] DNCPara set {n} = {val}")
            else:
                print(f"[MOCK] Unknown command: {cmd}")
        except Exception as e:
            print(f"[MOCK] Failed to parse: {cmd} -> {e}")

# ---------------- Write helpers ----------------
def write_param(dde, ptype, pcode, value: float, parent=None):
    """Route write and update cache, with guardrail confirmation for voltage-like params."""
    if not confirm_voltage_send(parent, ptype, pcode, value):
        return  # user cancelled

    if ptype == "EDIT":
        dde.SendWait(f"ScanPara('{pcode}', {value});")
    elif ptype == "DNC":
        dde.SendWait(f"DNCPara({pcode}, {value});")
    else:
        raise ValueError(f"Unknown param type: {ptype}")
    LAST_WRITTEN[code_id(ptype, pcode)] = float(value)

def read_cached(ptype, pcode):
    return LAST_WRITTEN.get(code_id(ptype, pcode), None)

# ---------------- Tab 1: Parameters (table) ----------------
class ParamTable(QtWidgets.QWidget):
    custom_added = QtCore.pyqtSignal()

=======
# ---------------- Parameter Map (EditXX only) ----------------
# key, EditXX, label
PARAM_MAP = [
    ("amp_ki",  "Edit24",  "Amplitude Ki"),
    ("amp_kp",  "Edit32",  "Amplitude Kp"),
    ("pll_kp",  "Edit27",  "PLL Kp"),
    ("pll_ki",  "Edit22",  "PLL Ki"),
    ("amp_ref", "Edit23",  "Amplitude Ref"),
    ("freq_ref","Edit15",  "Frequency Ref"),
]

# ---------------- Tooltips for Parameter column ----------------
PARAM_DESCRIPTIONS = {
    "amp_ki":  "The integral gain of the amplitude feedback loop in NC-AFM mode.\n"
               "It corrects long-term deviations from the target oscillation amplitude by integrating the error over time.",
    "amp_kp":  "The proportional gain of the amplitude feedback loop.\n"
               "It adjusts the amplitude based directly on the current error between the measured and target amplitude.",
    "pll_kp":  "The proportional gain of the Phase-Locked Loop controlling the cantilever’s oscillation frequency.\n"
               "Higher values increase the speed of phase correction but can make the loop noisier.",
    "pll_ki":  "The integral gain of the PLL loop.\n"
               "It removes long-term frequency offsets by integrating the phase error, improving tracking stability.",
    "amp_ref": "The target amplitude setpoint for the oscillating sensor (e.g., qPlus sensor).\n"
               "The amplitude feedback loop will adjust drive power to maintain this value.",
    "freq_ref":"The target oscillation frequency for the PLL to track.\n"
               "The PLL will adjust its control to keep the measured frequency locked to this reference."
}

# ---------------- Write-only cache for EditXX ----------------
# We will not read from SXM (no Get for EditXX). Cache last commanded values here.
LAST_WRITTEN = {edit: None for _, edit, _ in PARAM_MAP}

# ---------------- Mock DDE Client (offline testing) ----------------
class MockDDEClient:
    def __init__(self):
        self.params = {edit: None for _, edit, _ in PARAM_MAP}
    def SendWait(self, cmd: str):
        # Expect commands like: ScanPara('Edit24', 12.3);
        try:
            part = cmd.split("ScanPara(")[1].split(")")[0]
            edit, val = part.split(",")
            edit = edit.strip().strip("'\"")
            val = float(val)
            self.params[edit] = val
            print(f"[MOCK] Set {edit} = {val}")
        except Exception as e:
            print(f"[MOCK] Failed to parse SendWait: {e}")

# ---------------- Helpers (write-only, via SXMRemote.DDEClient.SendWait) ----------------
def write_edit(dde, edit_code: str, value: float):
    """
    Write a component edit field using the official 'component name' path:
      ScanPara('EditXX', value);
    and update cache for display.
    """
    dde.SendWait(f"ScanPara('{edit_code}', {value});")
    LAST_WRITTEN[edit_code] = float(value)

def read_edit_cached(edit_code: str):
    """
    There is no readback for EditXX on this build. Return cached last commanded value (or None).
    """
    return LAST_WRITTEN.get(edit_code, None)

# ---------------- Tab 1: Parameter Table ----------------
class ParamTable(QtWidgets.QWidget):
>>>>>>> b1c34497
    def __init__(self, dde_client):
        super().__init__()
        self.dde = dde_client
        layout = QtWidgets.QVBoxLayout(self)

<<<<<<< HEAD
        toolbar = QtWidgets.QHBoxLayout()
        layout.addLayout(toolbar)

        self.apply_btn = QtWidgets.QPushButton("Apply Selected")
        self.apply_btn.clicked.connect(self.apply_selected)
        toolbar.addWidget(self.apply_btn)

        self.auto_send_chk = QtWidgets.QCheckBox("Auto-Send on Edit")
        toolbar.addWidget(self.auto_send_chk)

        self.add_custom_btn = QtWidgets.QPushButton("Add Custom EditXX…")
        self.add_custom_btn.clicked.connect(self.add_custom_param)
        toolbar.addWidget(self.add_custom_btn)

        self.toggle_log_btn = QtWidgets.QPushButton("Show Change Log")
        self.toggle_log_btn.setCheckable(True)
        self.toggle_log_btn.toggled.connect(self.toggle_log)
        toolbar.addWidget(self.toggle_log_btn)
=======
        # Toolbar
        toolbar = QtWidgets.QHBoxLayout()
        layout.addLayout(toolbar)

        self.apply_btn = QtWidgets.QPushButton("Apply Selected")
        self.apply_btn.clicked.connect(self.apply_selected)
        toolbar.addWidget(self.apply_btn)

        self.auto_send_chk = QtWidgets.QCheckBox("Auto-Send on Edit")
        toolbar.addWidget(self.auto_send_chk)
>>>>>>> b1c34497

        self.toggle_log_btn = QtWidgets.QPushButton("Show Change Log")
        self.toggle_log_btn.setCheckable(True)
        self.toggle_log_btn.toggled.connect(self.toggle_log)
        toolbar.addWidget(self.toggle_log_btn)
        toolbar.addStretch()

<<<<<<< HEAD
        self.table = QtWidgets.QTableWidget(0, 5)
=======
        # Table
        self.table = QtWidgets.QTableWidget(len(PARAM_MAP), 5)
>>>>>>> b1c34497
        self.table.setHorizontalHeaderLabels(
            ["Parameter", "Code", "Previous", "Current", "New Value"]
        )
        self.table.horizontalHeader().setSectionResizeMode(QtWidgets.QHeaderView.Stretch)
        layout.addWidget(self.table)

<<<<<<< HEAD
=======
        # Fill rows
        for row, (key, edit, label) in enumerate(PARAM_MAP):
            # Parameter + tooltip
            p_item = QtWidgets.QTableWidgetItem(label)
            p_item.setToolTip(PARAM_DESCRIPTIONS.get(key, ""))
            p_item.setFlags(p_item.flags() & ~QtCore.Qt.ItemIsEditable)
            self.table.setItem(row, 0, p_item)

            # Edit code
            self._set_item(row, 1, edit, editable=False, bg=None)

            # Previous (RO, grouped gray)
            self._set_item(row, 2, "—", editable=False, bg=QtGui.QColor("#e0e0e0"))

            # Current (RO, grouped gray) – will show cached value or "—"
            cur = read_edit_cached(edit)
            self._set_item(row, 3, "—" if cur is None else str(cur), editable=False, bg=QtGui.QColor("#e0e0e0"))

            # New value (editable, yellow)
            self._set_item(row, 4, "", editable=True, bg=QtGui.QColor("#fff8dc"))

        # Log panel
>>>>>>> b1c34497
        self.log_widget = QtWidgets.QTextEdit()
        self.log_widget.setReadOnly(True)
        self.log_widget.hide()
        layout.addWidget(self.log_widget)

<<<<<<< HEAD
        self.table.cellChanged.connect(self.on_cell_changed)
        QtWidgets.QShortcut(QtGui.QKeySequence("Ctrl+Return"), self, self.apply_selected)

        self._rebuild_table()

    def _all_params_list(self):
        core = [(k, PARAMS_CORE[k][:2], PARAMS_CORE[k][2]) for k in PARAMS_CORE]
        custom = CUSTOM_PARAMS[:]
        return core + custom

    def _row_param(self, row):
        return self._all_params_list()[row]

    def _rebuild_table(self):
        rows = self._all_params_list()
        self.table.blockSignals(True)
        self.table.setRowCount(len(rows))
        for row, (key, (ptype, pcode), label) in enumerate(rows):
            p_item = QtWidgets.QTableWidgetItem(label)
            p_item.setToolTip(PARAM_DESCRIPTIONS.get(key, ""))
            p_item.setFlags(p_item.flags() & ~QtCore.Qt.ItemIsEditable)
            self.table.setItem(row, 0, p_item)
            code_text = pcode if ptype == "EDIT" else f"DNC{pcode}"
            self._set_item(row, 1, code_text, False, None)
            self._set_item(row, 2, "—", False, QtGui.QColor("#e0e0e0"))
            cur = read_cached(ptype, pcode)
            self._set_item(row, 3, "—" if cur is None else str(cur), False, QtGui.QColor("#e0e0e0"))
            self._set_item(row, 4, "", True, QtGui.QColor("#fff8dc"))
        self.table.blockSignals(False)
=======
        # Signals
        self.table.cellChanged.connect(self.on_cell_changed)

        # Shortcut for Apply Selected
        QtWidgets.QShortcut(QtGui.QKeySequence("Ctrl+Return"), self, self.apply_selected)
>>>>>>> b1c34497

    def _set_item(self, row, col, text, editable, bg):
        item = QtWidgets.QTableWidgetItem(str(text))
        if not editable:
            item.setFlags(item.flags() & ~QtCore.Qt.ItemIsEditable)
        if bg:
            item.setBackground(bg)
        self.table.setItem(row, col, item)

    def on_cell_changed(self, row, col):
        if col != 4:
<<<<<<< HEAD
            return
        if self.auto_send_chk.isChecked():
            try:
                new_val = float(self.table.item(row, col).text())
            except ValueError:
                return
            self.apply_row(row, new_val)

    def apply_row(self, row, new_val):
        key, (ptype, pcode), label = self._row_param(row)
        prev_val_text = self.table.item(row, 3).text()
        self.table.item(row, 2).setText(prev_val_text)
        try:
            write_param(self.dde, ptype, pcode, new_val, parent=self)
        except Exception as e:
            QtWidgets.QMessageBox.warning(self, "DDE Send Error",
                                          f"Failed to send {ptype}:{pcode} = {new_val}\n\n{e}")
            return
        self.table.item(row, 3).setText(str(new_val))
        self.table.item(row, 3).setBackground(QtGui.QColor("#fff2b3"))
        QtCore.QTimer.singleShot(900, lambda: self.table.item(row, 3).setBackground(QtGui.QColor("#e0e0e0")))
        self.log_change(row, prev_val_text, new_val)

    def apply_selected(self):
        rows = sorted({idx.row() for idx in self.table.selectedIndexes()})
        for row in rows:
            try:
                new_val = float(self.table.item(row, 4).text())
            except ValueError:
                continue
            self.apply_row(row, new_val)

    def log_change(self, row, prev_val, new_val):
        label = self.table.item(row, 0).text()
        code = self.table.item(row, 1).text()
        ts = datetime.datetime.now().strftime("%H:%M:%S")
        self.log_widget.append(f"[{ts}] {label} ({code}): {prev_val} → {new_val}")

    def toggle_log(self, show):
        self.log_widget.setVisible(show)
        self.toggle_log_btn.setText("Hide Change Log" if show else "Show Change Log")

    def add_custom_param(self):
        edit_code, ok = QtWidgets.QInputDialog.getText(self, "Add Custom EditXX", "Enter component code (e.g., Edit37):")
        if not ok or not edit_code.strip():
            return
        edit_code = edit_code.strip()
        if not (edit_code.startswith("Edit") and edit_code[4:].isdigit()):
            QtWidgets.QMessageBox.warning(self, "Invalid", "Please enter a valid code like Edit37.")
            return
        label, ok = QtWidgets.QInputDialog.getText(self, "Label", "Enter a label to show:")
        if not ok or not label.strip():
            return
        label = label.strip()
        existing_keys = set(PARAMS_CORE.keys()).union({k for (k, _, _) in CUSTOM_PARAMS})
        base_key = f"user_{edit_code.lower()}"
        key = base_key
        i = 1
        while key in existing_keys:
            i += 1
            key = f"{base_key}_{i}"
        CUSTOM_PARAMS.append((key, ("EDIT", edit_code), label))
        LAST_WRITTEN.setdefault(code_id("EDIT", edit_code), None)
        self._rebuild_table()
        self.custom_added.emit()

# ---------------- Tab 2: Step Test (symbolic + send + stop) ----------------
=======
            return
        if self.auto_send_chk.isChecked():
            try:
                new_val = float(self.table.item(row, col).text())
            except ValueError:
                return
            self.apply_row(row, new_val)

    def apply_row(self, row, new_val):
        edit_code = self.table.item(row, 1).text()

        # Move current into previous
        prev_val_text = self.table.item(row, 3).text()
        self.table.item(row, 2).setText(prev_val_text)

        # Send & cache
        try:
            write_edit(self.dde, edit_code, new_val)  # ScanPara('EditXX', value);
        except Exception as e:
            QtWidgets.QMessageBox.warning(self, "DDE Send Error",
                                          f"Failed to send {edit_code} = {new_val}\n\n{e}")
            return

        # Update Current immediately from cache (write-only system)
        self.table.item(row, 3).setText(str(new_val))

        # Visual feedback: “unverified” (no readback) flash then return to grouped gray
        self.table.item(row, 3).setBackground(QtGui.QColor("#fff2b3"))
        QtCore.QTimer.singleShot(900, lambda: self.table.item(row, 3).setBackground(QtGui.QColor("#e0e0e0")))

        self.log_change(row, prev_val_text, new_val)

    def apply_selected(self):
        rows = sorted({idx.row() for idx in self.table.selectedIndexes()})
        for row in rows:
            try:
                new_val = float(self.table.item(row, 4).text())
            except ValueError:
                continue
            self.apply_row(row, new_val)

    def log_change(self, row, prev_val, new_val):
        param_label = self.table.item(row, 0).text()
        edit_code = self.table.item(row, 1).text()
        timestamp = datetime.datetime.now().strftime("%H:%M:%S")
        self.log_widget.append(f"[{timestamp}] {param_label} ({edit_code}): {prev_val} → {new_val}")

    def toggle_log(self, show):
        self.log_widget.setVisible(show)
        self.toggle_log_btn.setText("Hide Change Log" if show else "Show Change Log")

# ---------------- Tab 2: Step Test (symbolic preview + send, no readback) ----------------
>>>>>>> b1c34497
class StepTestTab(QtWidgets.QWidget):
    def __init__(self, dde_client):
        super().__init__()
        self.dde = dde_client
        self.timer = None
        self.step_index = 0
<<<<<<< HEAD
        layout = QtWidgets.QVBoxLayout(self)

        # Controls grid
=======

        layout = QtWidgets.QVBoxLayout(self)

        # Controls (fixed spacing)
>>>>>>> b1c34497
        ctrl_widget = QtWidgets.QWidget()
        ctrl = QtWidgets.QGridLayout(ctrl_widget)
        ctrl.setContentsMargins(8, 6, 8, 6)
        ctrl.setHorizontalSpacing(12)
        ctrl.setVerticalSpacing(6)

        self.param_combo = QtWidgets.QComboBox()
<<<<<<< HEAD
        self.refresh_param_list()
        self.param_combo.setMinimumWidth(200)

        row = 0; col = 0
        ctrl.addWidget(self.param_combo, row, col, 1, 2); col += 2
        low_lbl = QtWidgets.QLabel("Low:"); low_lbl.setAlignment(QtCore.Qt.AlignRight | QtCore.Qt.AlignVCenter)
        ctrl.addWidget(low_lbl, row, col); col += 1
        self.low_val = QtWidgets.QDoubleSpinBox(); self.low_val.setDecimals(6); self.low_val.setMaximum(1e12); self.low_val.setValue(100.0); self.low_val.setFixedWidth(120)
        ctrl.addWidget(self.low_val, row, col); col += 1
        high_lbl = QtWidgets.QLabel("High:"); high_lbl.setAlignment(QtCore.Qt.AlignRight | QtCore.Qt.AlignVCenter)
        ctrl.addWidget(high_lbl, row, col); col += 1
        self.high_val = QtWidgets.QDoubleSpinBox(); self.high_val.setDecimals(6); self.high_val.setMaximum(1e12); self.high_val.setValue(101.0); self.high_val.setFixedWidth(120)
        ctrl.addWidget(self.high_val, row, col); col += 1
        per_lbl = QtWidgets.QLabel("Period (s):"); per_lbl.setAlignment(QtCore.Qt.AlignRight | QtCore.Qt.AlignVCenter)
        ctrl.addWidget(per_lbl, row, col); col += 1
        self.period = QtWidgets.QDoubleSpinBox(); self.period.setDecimals(3); self.period.setMaximum(3600); self.period.setValue(1.000); self.period.setFixedWidth(90)
        ctrl.addWidget(self.period, row, col); col += 1
        steps_lbl = QtWidgets.QLabel("Steps:"); steps_lbl.setAlignment(QtCore.Qt.AlignRight | QtCore.Qt.AlignVCenter)
        ctrl.addWidget(steps_lbl, row, col); col += 1
        self.steps = QtWidgets.QSpinBox(); self.steps.setMaximum(1000000); self.steps.setValue(20); self.steps.setFixedWidth(90)
        ctrl.addWidget(self.steps, row, col); col += 1
        self.preview_btn = QtWidgets.QPushButton("Preview"); self.preview_btn.setFixedWidth(90)
        self.preview_btn.clicked.connect(self.preview_pattern); ctrl.addWidget(self.preview_btn, row, col); col += 1
        self.start_btn = QtWidgets.QPushButton("Start"); self.start_btn.setFixedWidth(90)
        self.start_btn.clicked.connect(self.start_test); ctrl.addWidget(self.start_btn, row, col); col += 1
        self.stop_btn = QtWidgets.QPushButton("Stop"); self.stop_btn.setFixedWidth(90)
        self.stop_btn.clicked.connect(self.stop_test); self.stop_btn.setEnabled(False)
        ctrl.addWidget(self.stop_btn, row, col)
=======
        for key, edit, label in PARAM_MAP:
            self.param_combo.addItem(label, (key, edit))
        self.param_combo.setMinimumWidth(160)
        row = 0; col = 0
        ctrl.addWidget(self.param_combo, row, col, 1, 2); col += 2

        low_lbl = QtWidgets.QLabel("Low:"); low_lbl.setAlignment(QtCore.Qt.AlignRight | QtCore.Qt.AlignVCenter)
        ctrl.addWidget(low_lbl, row, col); col += 1
        self.low_val = QtWidgets.QDoubleSpinBox(); self.low_val.setDecimals(4); self.low_val.setMaximum(1e12); self.low_val.setValue(100.0); self.low_val.setFixedWidth(110)
        ctrl.addWidget(self.low_val, row, col); col += 1

        high_lbl = QtWidgets.QLabel("High:"); high_lbl.setAlignment(QtCore.Qt.AlignRight | QtCore.Qt.AlignVCenter)
        ctrl.addWidget(high_lbl, row, col); col += 1
        self.high_val = QtWidgets.QDoubleSpinBox(); self.high_val.setDecimals(4); self.high_val.setMaximum(1e12); self.high_val.setValue(120.0); self.high_val.setFixedWidth(110)
        ctrl.addWidget(self.high_val, row, col); col += 1

        per_lbl = QtWidgets.QLabel("Period (s):"); per_lbl.setAlignment(QtCore.Qt.AlignRight | QtCore.Qt.AlignVCenter)
        ctrl.addWidget(per_lbl, row, col); col += 1
        self.period = QtWidgets.QDoubleSpinBox(); self.period.setDecimals(2); self.period.setMaximum(3600); self.period.setValue(5.0); self.period.setFixedWidth(80)
        ctrl.addWidget(self.period, row, col); col += 1

        steps_lbl = QtWidgets.QLabel("Steps:"); steps_lbl.setAlignment(QtCore.Qt.AlignRight | QtCore.Qt.AlignVCenter)
        ctrl.addWidget(steps_lbl, row, col); col += 1
        self.steps = QtWidgets.QSpinBox(); self.steps.setMaximum(10000); self.steps.setValue(20); self.steps.setFixedWidth(70)
        ctrl.addWidget(self.steps, row, col); col += 1

        self.preview_btn = QtWidgets.QPushButton("Preview"); self.preview_btn.setFixedWidth(90)
        self.preview_btn.clicked.connect(self.preview_pattern); ctrl.addWidget(self.preview_btn, row, col); col += 1
        self.start_btn = QtWidgets.QPushButton("Start"); self.start_btn.setFixedWidth(90)
        self.start_btn.clicked.connect(self.start_test)
        ctrl.addWidget(self.start_btn, row, col); col += 1
        self.stop_btn = QtWidgets.QPushButton("Stop"); self.stop_btn.setFixedWidth(90)
        self.stop_btn.clicked.connect(self.stop_test)
        self.stop_btn.setEnabled(False)
        ctrl.addWidget(self.stop_btn, row, col)

>>>>>>> b1c34497
        layout.addWidget(ctrl_widget)

        # Plot (symbolic)
        self.plot_widget = pg.PlotWidget()
        # Theme: white bg, black axes and labels
        self.plot_widget.setBackground('w')
        axis_pen = pg.mkPen(color='k', width=1)
        for ax in ['bottom', 'left']:
            self.plot_widget.getAxis(ax).setPen(axis_pen)
            self.plot_widget.getAxis(ax).setTextPen('k')
            self.plot_widget.getAxis(ax).setStyle(tickTextOffset=5, **{'tickFont': QtGui.QFont('', 10)})
<<<<<<< HEAD
        plot_item = self.plot_widget.getPlotItem()
        plot_item.layout.setContentsMargins(50, 10, 10, 40)
=======

        # Stabilize margins/layout (use PlotItem)
        plot_item = self.plot_widget.getPlotItem()
        plot_item.layout.setContentsMargins(50, 10, 10, 40)

>>>>>>> b1c34497
        self.plot_widget.setLabel('left', 'Value')
        self.plot_widget.setLabel('bottom', 'Time', units='s')
        layout.addWidget(self.plot_widget)

<<<<<<< HEAD
=======
        # Log
>>>>>>> b1c34497
        self.log_output = QtWidgets.QTextEdit()
        self.log_output.setReadOnly(True)
        layout.addWidget(self.log_output)

<<<<<<< HEAD
    def _all_params_for_combo(self):
        core = [(k, PARAMS_CORE[k][:2], PARAMS_CORE[k][2]) for k in PARAMS_CORE]
        return core + CUSTOM_PARAMS[:]

    def refresh_param_list(self):
        cur_text = self.param_combo.currentText() if hasattr(self, "param_combo") and self.param_combo.count() else None
        items = self._all_params_for_combo()
        if hasattr(self, "param_combo"):
            self.param_combo.blockSignals(True)
            self.param_combo.clear()
        for key, (ptype, pcode), label in items:
            self.param_combo.addItem(label, (key, ptype, pcode, label))
        if cur_text:
            idx = self.param_combo.findText(cur_text, QtCore.Qt.MatchExactly)
            if idx >= 0:
                self.param_combo.setCurrentIndex(idx)
        if hasattr(self, "param_combo"):
            self.param_combo.blockSignals(False)

=======
>>>>>>> b1c34497
    def _set_axis_ranges(self, low, high, period, steps):
        self.plot_widget.setXRange(0, steps * period, padding=0.02)
        ymin, ymax = sorted([low, high])
        margin = 0.05 * max(1.0, abs(ymax - ymin))
        self.plot_widget.setYRange(ymin - margin, ymax + margin, padding=0.02)

    def preview_pattern(self):
        low = self.low_val.value()
        high = self.high_val.value()
        period = self.period.value()
        steps = self.steps.value()
<<<<<<< HEAD
=======

        # Build step edges (x) and heights (y); len(x) = len(y) + 1 for stepMode=True
>>>>>>> b1c34497
        x = [0.0]
        y = []
        for i in range(steps):
            x.append((i + 1) * period)
            y.append(low if (i % 2 == 0) else high)
        self.plot_widget.clear()
        self.plot_widget.plot(x, y, stepMode=True, pen=pg.mkPen('b', width=2))
        self._set_axis_ranges(low, high, period, steps)

    def start_test(self):
        self.preview_pattern()
        self.start_btn.setEnabled(False)
        self.stop_btn.setEnabled(True)
        self.step_index = 0
        self.timer = QtCore.QTimer(self)
        self.timer.timeout.connect(self.perform_step)
        self.timer.start(int(self.period.value() * 1000))

    def stop_test(self):
<<<<<<< HEAD
=======
        """Stop an ongoing step test."""
>>>>>>> b1c34497
        if self.timer and self.timer.isActive():
            self.timer.stop()
            ts = datetime.datetime.now().strftime("%H:%M:%S")
            self.log_output.append(f"[{ts}] Test stopped by user.")
        self.start_btn.setEnabled(True)
        self.stop_btn.setEnabled(False)

    def perform_step(self):
<<<<<<< HEAD
        key, ptype, pcode, label = self.param_combo.currentData()
        low = self.low_val.value()
        high = self.high_val.value()
        value = low if self.step_index % 2 == 0 else high
        try:
            write_param(self.dde, ptype, pcode, value, parent=self)
        except Exception as e:
            self.log_output.append(f"[{datetime.datetime.now().strftime('%H:%M:%S')}] SEND ERROR: {e}")
            self.stop_test()
            return
        ts = datetime.datetime.now().strftime("%H:%M:%S")
        code_text = pcode if ptype == "EDIT" else f"DNC{pcode}"
        self.log_output.append(f"[{ts}] Set {label} ({code_text}) to {value}")
        self.step_index += 1
        if self.step_index >= self.steps.value():
            self.stop_test()

# ---------------- Main Window (now a QWidget with tabs + footer) ----------------
class MainWindow(QtWidgets.QWidget):
    def __init__(self, dde_client):
        super().__init__()
        self.setWindowTitle("NC-AFM Control")
        self.resize(980, 620)

        v = QtWidgets.QVBoxLayout(self)
        v.setContentsMargins(8, 8, 8, 8)
        v.setSpacing(8)

        # Tabs
        self.tabs = QtWidgets.QTabWidget()
        self.table_tab = ParamTable(dde_client)
        self.step_tab = StepTestTab(dde_client)
        self.table_tab.custom_added.connect(self.step_tab.refresh_param_list)
        self.tabs.addTab(self.table_tab, "Parameters")
        self.tabs.addTab(self.step_tab, "Step Test")

        # Footer warning (always visible)
        self.footer_warning = make_warning_strip(self)

        v.addWidget(self.tabs)
        v.addWidget(self.footer_warning)

# ---------------- Main ----------------
def main():
    app = QtWidgets.QApplication(sys.argv)
=======
        _, edit_code = self.param_combo.currentData()
        low = self.low_val.value()
        high = self.high_val.value()
        value = low if self.step_index % 2 == 0 else high

        # Send command and update cache (same path used by table)
        try:
            write_edit(self.dde, edit_code, value)  # ScanPara('EditXX', value);
        except Exception as e:
            self.log_output.append(f"[{datetime.datetime.now().strftime('%H:%M:%S')}] SEND ERROR: {e}")
            # Stop on error
            self.timer.stop()
            self.start_btn.setEnabled(True)
            self.stop_btn.setEnabled(False)
            return

        timestamp = datetime.datetime.now().strftime("%H:%M:%S")
        param_label = self.param_combo.currentText()
        self.log_output.append(f"[{timestamp}] Set {param_label} ({edit_code}) to {value}")

        self.step_index += 1
        if self.step_index >= self.steps.value():
            self.timer.stop()
            self.start_btn.setEnabled(True)
# ---------------- Tab 3: Setup Wizard (qPlus @ 8 K) ----------------
class SetupWizardTab(QtWidgets.QWidget):
    """
    Suggest initial NC-AFM parameters from sweep inputs (f0, Q, amplitudes, output gain).
    - Amplitude loop: Ki ≈ 5e8/Q; Kp ≈ 5e12/Q at ±1 V (scale inversely with output gain). [SXM manual]
    - PLL: Used frequency = f0; Kp ≈ clamp(5e4/Q, 0.1, 5.0); Ki ≈ Kp/10  (conservative, refine with Step Test).
    All writes go through write_param(...): EDIT->ScanPara('EditXX', v), DNC->DNCPara(n, v).
    """

    def __init__(self, dde_client):
        super().__init__()
        self.dde = dde_client

        # Build a quick map from logical keys to codes from existing PARAMS
        # e.g. key 'amp_ki' -> ('EDIT','Edit24'), etc.
        self.key_to_code = {key: (ptype, pcode) for key, (ptype, pcode), _ in PARAMS}

        layout = QtWidgets.QVBoxLayout(self)

        # ---- Inputs panel
        box = QtWidgets.QGroupBox("Inputs from frequency sweep / initial conditions")
        form = QtWidgets.QGridLayout(box)
        form.setContentsMargins(10, 8, 10, 8)
        form.setHorizontalSpacing(12)
        form.setVerticalSpacing(6)

        r = 0
        form.addWidget(QtWidgets.QLabel("Resonance f₀ (Hz):"), r, 0, alignment=QtCore.Qt.AlignRight)
        self.f0 = QtWidgets.QDoubleSpinBox(); self.f0.setDecimals(1); self.f0.setRange(1.0, 1e9); self.f0.setValue(30000.0); self.f0.setMaximumWidth(130)
        form.addWidget(self.f0, r, 1)

        form.addWidget(QtWidgets.QLabel("Quality factor Q:"), r, 2, alignment=QtCore.Qt.AlignRight)
        self.Q = QtWidgets.QDoubleSpinBox(); self.Q.setDecimals(0); self.Q.setRange(100.0, 1e7); self.Q.setValue(50000.0); self.Q.setMaximumWidth(130)
        form.addWidget(self.Q, r, 3)

        r += 1
        form.addWidget(QtWidgets.QLabel("Free amplitude (GUI units):"), r, 0, alignment=QtCore.Qt.AlignRight)
        self.A_free = QtWidgets.QDoubleSpinBox(); self.A_free.setDecimals(6); self.A_free.setRange(0.0, 1e9); self.A_free.setValue(1.0); self.A_free.setMaximumWidth(130)
        self.A_free.setToolTip("Amplitude in the SAME unit currently shown in SXM (RMS voltage or nmpp depending on your setup).")
        form.addWidget(self.A_free, r, 1)

        form.addWidget(QtWidgets.QLabel("Desired amplitude setpoint (GUI units):"), r, 2, alignment=QtCore.Qt.AlignRight)
        self.A_set = QtWidgets.QDoubleSpinBox(); self.A_set.setDecimals(6); self.A_set.setRange(0.0, 1e9); self.A_set.setValue(1.0); self.A_set.setMaximumWidth(130)
        self.A_set.setToolTip("Amplitude Ref to apply (SXM interprets this number in the unit currently shown in its GUI).")
        form.addWidget(self.A_set, r, 3)

        r += 1
        form.addWidget(QtWidgets.QLabel("Output gain (AFL):"), r, 0, alignment=QtCore.Qt.AlignRight)
        self.gain = QtWidgets.QComboBox(); self.gain.addItems(["±0.1 V", "±1 V", "±10 V"]); self.gain.setCurrentIndex(1)
        form.addWidget(self.gain, r, 1)

        form.addWidget(QtWidgets.QLabel("Target PLL bandwidth (Hz):"), r, 2, alignment=QtCore.Qt.AlignRight)
        self.bw = QtWidgets.QDoubleSpinBox(); self.bw.setDecimals(1); self.bw.setRange(0.1, 5000.0); self.bw.setValue(100.0); self.bw.setMaximumWidth(130)
        self.bw.setToolTip("Lower BW → lower df noise but slower tracking. Adjust with scan speed. (Manual note)")
        form.addWidget(self.bw, r, 3)

        layout.addWidget(box)

        # ---- Buttons
        btns = QtWidgets.QHBoxLayout()
        self.calc_btn = QtWidgets.QPushButton("Suggest")
        self.calc_btn.clicked.connect(self.calculate_suggestions)
        btns.addWidget(self.calc_btn)

        self.apply_btn = QtWidgets.QPushButton("Apply Suggested")
        self.apply_btn.clicked.connect(self.apply_suggestions)
        btns.addWidget(self.apply_btn)

        btns.addStretch()
        layout.addLayout(btns)

        # ---- Suggestions table
        self.table = QtWidgets.QTableWidget(6, 2)
        self.table.setHorizontalHeaderLabels(["Parameter", "Suggested Value"])
        self.table.verticalHeader().setVisible(False)
        self.table.horizontalHeader().setSectionResizeMode(QtWidgets.QHeaderView.Stretch)

        labels = ["Amplitude Ki", "Amplitude Kp", "Amplitude Ref (GUI unit)", "PLL Ki", "PLL Kp", "Used Frequency (GUI unit)"]
        for i, lbl in enumerate(labels):
            item = QtWidgets.QTableWidgetItem(lbl)
            item.setFlags(item.flags() & ~QtCore.Qt.ItemIsEditable)
            self.table.setItem(i, 0, item)
            self.table.setItem(i, 1, QtWidgets.QTableWidgetItem("—"))

        # Tooltips for unit‑sensitive values
        for row in [2, 5]:
            self.table.item(row, 0).setToolTip("⚠ Interpreted in the CURRENT unit shown in SXM.")
            self.table.item(row, 1).setToolTip("⚠ Interpreted in the CURRENT unit shown in SXM.")
        layout.addWidget(self.table)

        # Info text (tiny)
        note = QtWidgets.QLabel("Notes: AFL starts with manual rule‑of‑thumb from SXM manual; PLL gains are conservative seeds to refine with your Step Test (+/−1 Hz on Used Frequency).")
        note.setStyleSheet("color: #555;")
        layout.addWidget(note)

        # Pre-fill with initial calculation
        self.calculate_suggestions()

    # ---- helpers
    def _gain_scale(self):
        txt = self.gain.currentText()
        # Manual: changing from ±1 V → ±0.1 V → multiply Ki & Kp by 10; ±10 V → divide by 10. (scale ∝ 1/gain)
        if "±0.1" in txt:
            return 10.0
        if "±10" in txt:
            return 0.1
        return 1.0  # ±1 V

    def calculate_suggestions(self):
        f0  = float(self.f0.value())
        Q   = max(float(self.Q.value()), 1.0)
        Af  = float(self.A_free.value())
        As  = float(self.A_set.value())
        gsf = self._gain_scale()

        # AFL from manual @ ±1V, then scale by output gain
        amp_ki = (5e8 / Q) * gsf
        amp_kp = (5e12 / Q) * gsf

        # PLL conservative seeds (refine with Step Test)
        pll_kp = max(0.1, min(5.0, 5e4 / Q))
        pll_ki = pll_kp / 10.0

        used_f = f0  # initial PLL "use" frequency

        values = [amp_ki, amp_kp, As, pll_ki, pll_kp, used_f]
        for i, v in enumerate(values):
            self.table.item(i, 1).setText(f"{v:.6g}")

    def _get_table_value(self, row):
        try:
            return float(self.table.item(row, 1).text())
        except Exception:
            return None

    def apply_suggestions(self):
        # Read back current suggestions
        amp_ki  = self._get_table_value(0)
        amp_kp  = self._get_table_value(1)
        amp_ref = self._get_table_value(2)
        pll_ki  = self._get_table_value(3)
        pll_kp  = self._get_table_value(4)
        used_f  = self._get_table_value(5)

        # Write through the existing write_param(...) helper
        try:
            if amp_ki is not None:
                write_param(self.dde, *self.key_to_code["amp_ki"],  amp_ki)
            if amp_kp is not None:
                write_param(self.dde, *self.key_to_code["amp_kp"],  amp_kp)
            if amp_ref is not None:
                write_param(self.dde, *self.key_to_code["amp_ref"], amp_ref)
            if pll_ki is not None:
                write_param(self.dde, *self.key_to_code["pll_ki"],  pll_ki)
            if pll_kp is not None:
                write_param(self.dde, *self.key_to_code["pll_kp"],  pll_kp)
            if used_f is not None:
                # Wizard uses true DNC for used frequency (write-only)
                # If your PARAMS contains "used_freq" (DNC,3), use that; else fall back to freq_ref Edit15.
                if "used_freq" in self.key_to_code:
                    write_param(self.dde, *self.key_to_code["used_freq"], used_f)
                else:
                    # fallback to GUI field if you prefer: Edit15
                    write_param(self.dde, "EDIT", "Edit15", used_f)

            QtWidgets.QMessageBox.information(self, "Apply Suggested", "Suggested values sent.")
        except Exception as e:
            QtWidgets.QMessageBox.warning(self, "Apply Suggested", f"Failed to send one or more values:\n{e}")

# ---------------- Main Window ----------------
class MainWindow(QtWidgets.QTabWidget):
    def __init__(self, dde_client):
        super().__init__()
        self.setWindowTitle("NC-AFM Control Suite (EditXX write-only)")
        self.resize(900, 540)
        self.table_tab = ParamTable(dde_client)
        self.step_tab = StepTestTab(dde_client)
        self.addTab(self.table_tab, "Parameters")
        self.addTab(self.step_tab, "Step Test")
        self.wizard_tab = SetupWizardTab(dde_client)
        self.addTab(self.wizard_tab, "ncAFM setup Wizard")
# ---------------- Main ----------------
def main():
    app = QtWidgets.QApplication(sys.argv)
    # Real DDE, else mock
>>>>>>> b1c34497
    try:
        import importlib
        SXMRemote = importlib.import_module("SXMRemote")
        dde = SXMRemote.DDEClient("SXM", "Remote")
        print("[INFO] Connected to real DDE server.")
    except Exception as e:
        print(f"[INFO] Using mock DDE client: {e}")
        dde = MockDDEClient()
<<<<<<< HEAD
=======

>>>>>>> b1c34497
    win = MainWindow(dde)
    win.show()
    return app.exec_()

if __name__ == "__main__":
    sys.exit(main())<|MERGE_RESOLUTION|>--- conflicted
+++ resolved
@@ -2,202 +2,13 @@
 import datetime
 from PyQt5 import QtWidgets, QtCore, QtGui
 import pyqtgraph as pg
-
-<<<<<<< HEAD
-# ---------- Slim, context-aware safety warning (used as a footer now) ----------
-SHORT_WARNING_TEXT = (
-    "⚠ Check SXM units & never exceed ±10 V without attenuation."
-)
-
-LONG_WARNING_HTML = (
-    "<b>Units matter:</b> SXM interprets numbers in the <b>current</b> GUI units "
-    "(Hz/kHz, V/mV/µV, nm/pm, etc.). Verify the unit shown in SXM before sending.<br>"
-    "<b>Voltage safety:</b> Do <b>not</b> exceed ±10 V at the output unless a hardware divider/attenuator is in place.<br>"
-    "Step Test sends exactly the values you enter — verify LOW/HIGH against the current unit."
-)
-
-def make_warning_strip(parent=None):
-    """Compact, expandable warning strip (we'll place it as a global footer)."""
-    container = QtWidgets.QWidget(parent)
-    h = QtWidgets.QHBoxLayout(container)
-    h.setContentsMargins(8, 6, 8, 6)
-    h.setSpacing(8)
-
-    icon = QtWidgets.QLabel("⚠", container)
-    icon.setStyleSheet("font-size: 13pt;")
-    h.addWidget(icon, 0, QtCore.Qt.AlignVCenter)
-
-    msg = QtWidgets.QLabel(SHORT_WARNING_TEXT, container)
-    msg.setStyleSheet("color:#6b5900; font-size: 10.5pt;")
-    h.addWidget(msg, 1, QtCore.Qt.AlignVCenter)
-
-    details_btn = QtWidgets.QToolButton(container)
-    details_btn.setText("Details")
-    details_btn.setCheckable(True)
-    details_btn.setStyleSheet(
-        "QToolButton { padding:2px 6px; border:1px solid #e6d9a2; border-radius:4px; background:#fff7da; }"
-        "QToolButton:checked { background:#ffeeb7; }"
-    )
-    h.addWidget(details_btn, 0, QtCore.Qt.AlignVCenter)
-
-    # hidden details popover
-    details = QtWidgets.QTextBrowser(container)
-    details.setHtml(LONG_WARNING_HTML)
-    details.setOpenExternalLinks(True)
-    details.setStyleSheet(
-        "QTextBrowser { background:#fffaf0; border:1px solid #e6d9a2; border-radius:6px; padding:6px; color:#6b5900; }"
-    )
-    details.hide()
-
-    # stack the strip and the details vertically
-    wrapper = QtWidgets.QWidget(parent)
-    v = QtWidgets.QVBoxLayout(wrapper)
-    v.setContentsMargins(0, 0, 0, 0)
-    v.setSpacing(6)
-    v.addWidget(container)
-    v.addWidget(details)
-
-    def toggle_details(on):
-        details.setVisible(on)
-    details_btn.toggled.connect(toggle_details)
-
-    # border + background for the strip only (not the expanded details)
-    container.setStyleSheet(
-        "QWidget { background:#fff7da; border:1px solid #e6d9a2; border-radius:6px; }"
-    )
-    wrapper.setSizePolicy(QtWidgets.QSizePolicy.Preferred, QtWidgets.QSizePolicy.Maximum)
-    return wrapper
-
-# ---------------- Canonical parameter registry ----------------
-# ptype: "EDIT" -> ScanPara('EditXX', v) | "DNC" -> DNCPara(n, v)
-PARAMS_CORE = {
-    "amp_ki":    ("EDIT", "Edit24",  "Amplitude Ki"),
-    "amp_kp":    ("EDIT", "Edit32",  "Amplitude Kp"),
-    "pll_kp":    ("EDIT", "Edit27",  "PLL Kp"),
-    "pll_ki":    ("EDIT", "Edit22",  "PLL Ki"),
-    "amp_ref":   ("EDIT", "Edit23",  "Amplitude Ref"),
-    # Removed: "freq_ref": ("EDIT", "Edit15", "Frequency Ref"),
-    "used_freq": ("DNC",  3,         "Used Frequency (f0)"),
-    "drive":     ("DNC",  4,         "Drive"),
-}
-
-EDIT_SIGNALS = {
-    "amp_ki":  "Edit24",
-    "amp_kp":  "Edit32",
-    "pll_kp":  "Edit27",
-    "pll_ki":  "Edit22",
-    "amp_ref": "Edit23",
-    # "freq_ref": "Edit15",  # removed
-}
-
-DNC_SIGNALS = {
-    "used_freq": 3,   # f0 via DNC
-    "drive":     4,
-}
-
-CUSTOM_PARAMS = []  # list of (key, (ptype,pcode), label)
-
-UNIT_NOTE = "\n⚠ The value is interpreted in the current unit displayed in the SXM software."
-PARAM_DESCRIPTIONS = {
-    "amp_ki":   "Integral gain of the amplitude feedback loop (NC-AFM).\nIntegrates amplitude error to correct slow drifts.",
-    "amp_kp":   "Proportional gain of the amplitude loop.\nHigher Kp reacts faster but can introduce oscillations.",
-    "pll_kp":   "Proportional gain of the PLL (frequency control).\nHigher Kp speeds phase correction but can add noise.",
-    "pll_ki":   "Integral gain of the PLL.\nRemoves residual phase/frequency offsets slowly.",
-    "amp_ref":  "Target oscillation amplitude setpoint." + UNIT_NOTE,
-    "used_freq":"PLL used frequency (controller ‘Use Freq’, DNC=3) — actual f₀." + UNIT_NOTE,
-    "drive":    "Drive amplitude used to maintain oscillation (DNC=4)." + UNIT_NOTE,
-}
-
-# ---------------- Write-only cache ----------------
-def code_id(ptype, pcode):
-    return f"{ptype}:{pcode}"
-
-LAST_WRITTEN = {code_id(*PARAMS_CORE[k][:2]): None for k in PARAMS_CORE}
-
-# ---------------- Guardrail helpers ----------------
-VOLTAGE_LIMIT_ABS = 10.0  # ±10 V guard
-
-def is_voltage_like(ptype, pcode):
-    """Return True for parameters that represent voltages at the output stage."""
-    # Amplitude Ref (Edit23) and Drive (DNC 4) are voltage-like in typical setups
-    return (ptype == "EDIT" and str(pcode).lower() == "edit23") or (ptype == "DNC" and int(pcode) == 4)
-
-def confirm_voltage_send(parent, ptype, pcode, value):
-    """If sending a voltage-like value above ±10 V, ask for confirmation."""
-    try:
-        v = float(value)
-    except Exception:
-        return True  # non-numeric handled elsewhere; don't block here
-    if is_voltage_like(ptype, pcode) and abs(v) > VOLTAGE_LIMIT_ABS:
-        code_txt = pcode if ptype == "EDIT" else f"DNC{pcode}"
-        m = QtWidgets.QMessageBox(parent)
-        m.setIcon(QtWidgets.QMessageBox.Warning)
-        m.setWindowTitle("Confirm High Voltage")
-        m.setText(
-            f"You are about to send {v} to <b>{code_txt}</b>.\n\n"
-            "⚠ SXM interprets values in the <b>current GUI unit</b> (V/mV/µV).\n"
-            f"⚠ Do <b>not</b> exceed ±{VOLTAGE_LIMIT_ABS} V at the output unless a divider/attenuator is in place.\n\n"
-            "Proceed?"
-        )
-        m.setStandardButtons(QtWidgets.QMessageBox.Cancel | QtWidgets.QMessageBox.Ok)
-        m.setDefaultButton(QtWidgets.QMessageBox.Cancel)
-        return m.exec_() == QtWidgets.QMessageBox.Ok
-    return True
-
-# ---------------- Mock DDE (offline testing) ----------------
-class MockDDEClient:
-    def __init__(self):
-        self.cache = dict(LAST_WRITTEN)
-
-    def SendWait(self, cmd: str):
-        c = cmd.strip().rstrip(";")
-        try:
-            if c.startswith("ScanPara("):
-                inner = c[len("ScanPara("):-1] if c.endswith(")") else c[len("ScanPara("):]
-                edit, val = inner.split(",", 1)
-                edit = edit.strip().strip("'\"")
-                val = float(val)
-                self.cache[f"EDIT:{edit}"] = val
-                LAST_WRITTEN[f"EDIT:{edit}"] = val
-                print(f"[MOCK] ScanPara set {edit} = {val}")
-            elif c.startswith("DNCPara("):
-                inner = c[len("DNCPara("):-1] if c.endswith(")") else c[len("DNCPara("):]
-                n, val = inner.split(",", 1)
-                n = int(n.strip())
-                val = float(val)
-                self.cache[f"DNC:{n}"] = val
-                LAST_WRITTEN[f"DNC:{n}"] = val
-                print(f"[MOCK] DNCPara set {n} = {val}")
-            else:
-                print(f"[MOCK] Unknown command: {cmd}")
-        except Exception as e:
-            print(f"[MOCK] Failed to parse: {cmd} -> {e}")
-
-# ---------------- Write helpers ----------------
-def write_param(dde, ptype, pcode, value: float, parent=None):
-    """Route write and update cache, with guardrail confirmation for voltage-like params."""
-    if not confirm_voltage_send(parent, ptype, pcode, value):
-        return  # user cancelled
-
-    if ptype == "EDIT":
-        dde.SendWait(f"ScanPara('{pcode}', {value});")
-    elif ptype == "DNC":
-        dde.SendWait(f"DNCPara({pcode}, {value});")
-    else:
-        raise ValueError(f"Unknown param type: {ptype}")
-    LAST_WRITTEN[code_id(ptype, pcode)] = float(value)
-
-def read_cached(ptype, pcode):
-    return LAST_WRITTEN.get(code_id(ptype, pcode), None)
-
-# ---------------- Tab 1: Parameters (table) ----------------
-class ParamTable(QtWidgets.QWidget):
-    custom_added = QtCore.pyqtSignal()
-
-=======
-# ---------------- Parameter Map (EditXX only) ----------------
-# key, EditXX, label
-PARAM_MAP = [
+import SXMRemote  # Production module: provides DDEClient and methods
+
+
+# -----------------------------------------------------------------------------
+# Configuration: map friendly keys -> (EditXX, Friendly Label)
+# -----------------------------------------------------------------------------
+PARAM_DEFINITIONS: List[Tuple[str, str, str]] = [
     ("amp_ki",  "Edit24",  "Amplitude Ki"),
     ("amp_kp",  "Edit32",  "Amplitude Kp"),
     ("pll_kp",  "Edit27",  "PLL Kp"),
@@ -206,67 +17,43 @@
     ("freq_ref","Edit15",  "Frequency Ref"),
 ]
 
-# ---------------- Tooltips for Parameter column ----------------
-PARAM_DESCRIPTIONS = {
-    "amp_ki":  "The integral gain of the amplitude feedback loop in NC-AFM mode.\n"
-               "It corrects long-term deviations from the target oscillation amplitude by integrating the error over time.",
-    "amp_kp":  "The proportional gain of the amplitude feedback loop.\n"
-               "It adjusts the amplitude based directly on the current error between the measured and target amplitude.",
-    "pll_kp":  "The proportional gain of the Phase-Locked Loop controlling the cantilever’s oscillation frequency.\n"
-               "Higher values increase the speed of phase correction but can make the loop noisier.",
-    "pll_ki":  "The integral gain of the PLL loop.\n"
-               "It removes long-term frequency offsets by integrating the phase error, improving tracking stability.",
-    "amp_ref": "The target amplitude setpoint for the oscillating sensor (e.g., qPlus sensor).\n"
-               "The amplitude feedback loop will adjust drive power to maintain this value.",
-    "freq_ref":"The target oscillation frequency for the PLL to track.\n"
-               "The PLL will adjust its control to keep the measured frequency locked to this reference."
+PARAM_TOOLTIPS = {
+    "amp_ki":  "Integral gain of the amplitude feedback loop.\n"
+               "Integrates amplitude error to remove long-term offsets.",
+    "amp_kp":  "Proportional gain of the amplitude feedback loop.\n"
+               "Acts directly on the instantaneous amplitude error.",
+    "pll_kp":  "Proportional gain of the PLL loop controlling oscillation frequency.\n"
+               "Higher Kp speeds phase correction but can increase noise.",
+    "pll_ki":  "Integral gain of the PLL loop.\n"
+               "Eliminates steady frequency offsets by integrating phase error.",
+    "amp_ref": "Target oscillation amplitude (setpoint).\n"
+               "Amplitude loop adjusts drive to maintain this value.",
+    "freq_ref":"Target oscillation frequency for the PLL to track.\n"
+               "PLL locks measured frequency to this reference.",
 }
 
-# ---------------- Write-only cache for EditXX ----------------
-# We will not read from SXM (no Get for EditXX). Cache last commanded values here.
-LAST_WRITTEN = {edit: None for _, edit, _ in PARAM_MAP}
-
-# ---------------- Mock DDE Client (offline testing) ----------------
-class MockDDEClient:
-    def __init__(self):
-        self.params = {edit: None for _, edit, _ in PARAM_MAP}
-    def SendWait(self, cmd: str):
-        # Expect commands like: ScanPara('Edit24', 12.3);
-        try:
-            part = cmd.split("ScanPara(")[1].split(")")[0]
-            edit, val = part.split(",")
-            edit = edit.strip().strip("'\"")
-            val = float(val)
-            self.params[edit] = val
-            print(f"[MOCK] Set {edit} = {val}")
-        except Exception as e:
-            print(f"[MOCK] Failed to parse SendWait: {e}")
-
-# ---------------- Helpers (write-only, via SXMRemote.DDEClient.SendWait) ----------------
-def write_edit(dde, edit_code: str, value: float):
-    """
-    Write a component edit field using the official 'component name' path:
-      ScanPara('EditXX', value);
-    and update cache for display.
-    """
-    dde.SendWait(f"ScanPara('{edit_code}', {value});")
-    LAST_WRITTEN[edit_code] = float(value)
-
-def read_edit_cached(edit_code: str):
-    """
-    There is no readback for EditXX on this build. Return cached last commanded value (or None).
-    """
-    return LAST_WRITTEN.get(edit_code, None)
-
-# ---------------- Tab 1: Parameter Table ----------------
-class ParamTable(QtWidgets.QWidget):
->>>>>>> b1c34497
-    def __init__(self, dde_client):
-        super().__init__()
-        self.dde = dde_client
-        layout = QtWidgets.QVBoxLayout(self)
-
-<<<<<<< HEAD
+
+# =============================================================================
+# Tab 1: Parameters
+# =============================================================================
+class ParametersTab(QtWidgets.QWidget):
+    """
+    Parameters editor tab.
+
+    - Reads 'Current' values from the instrument via SXMRemote.DDEClient.GetScanPara(EditXX).
+    - Writes 'New Value' via SXMRemote.DDEClient.SendWait("ScanPara('EditXX', value);").
+    - 'Previous' stores the last 'Current' before a successful write, for quick comparison.
+    """
+
+    REFRESH_MS = 1000  # periodic refresh of Current values
+
+    def __init__(self, dde_client: SXMRemote.DDEClient, parent: QtWidgets.QWidget | None = None) -> None:
+        super().__init__(parent)
+        self.dde_client = dde_client
+
+        outer = QtWidgets.QVBoxLayout(self)
+
+        # --- Toolbar ---
         toolbar = QtWidgets.QHBoxLayout()
         layout.addLayout(toolbar)
 
@@ -274,117 +61,69 @@
         self.apply_btn.clicked.connect(self.apply_selected)
         toolbar.addWidget(self.apply_btn)
 
-        self.auto_send_chk = QtWidgets.QCheckBox("Auto-Send on Edit")
-        toolbar.addWidget(self.auto_send_chk)
-
-        self.add_custom_btn = QtWidgets.QPushButton("Add Custom EditXX…")
-        self.add_custom_btn.clicked.connect(self.add_custom_param)
-        toolbar.addWidget(self.add_custom_btn)
-
-        self.toggle_log_btn = QtWidgets.QPushButton("Show Change Log")
-        self.toggle_log_btn.setCheckable(True)
-        self.toggle_log_btn.toggled.connect(self.toggle_log)
-        toolbar.addWidget(self.toggle_log_btn)
-=======
-        # Toolbar
-        toolbar = QtWidgets.QHBoxLayout()
-        layout.addLayout(toolbar)
-
-        self.apply_btn = QtWidgets.QPushButton("Apply Selected")
-        self.apply_btn.clicked.connect(self.apply_selected)
-        toolbar.addWidget(self.apply_btn)
-
-        self.auto_send_chk = QtWidgets.QCheckBox("Auto-Send on Edit")
-        toolbar.addWidget(self.auto_send_chk)
->>>>>>> b1c34497
-
-        self.toggle_log_btn = QtWidgets.QPushButton("Show Change Log")
-        self.toggle_log_btn.setCheckable(True)
-        self.toggle_log_btn.toggled.connect(self.toggle_log)
-        toolbar.addWidget(self.toggle_log_btn)
+        self.auto_send_checkbox = QtWidgets.QCheckBox("Auto-Send on Edit")
+        self.auto_send_checkbox.setToolTip("If enabled, pressing Enter in a 'New Value' cell immediately writes it.")
+        toolbar.addWidget(self.auto_send_checkbox)
+
+        self.toggle_log_button = QtWidgets.QPushButton("Show Change Log")
+        self.toggle_log_button.setCheckable(True)
+        self.toggle_log_button.toggled.connect(self._toggle_log_visibility)
+        toolbar.addWidget(self.toggle_log_button)
+
         toolbar.addStretch()
 
-<<<<<<< HEAD
-        self.table = QtWidgets.QTableWidget(0, 5)
-=======
-        # Table
-        self.table = QtWidgets.QTableWidget(len(PARAM_MAP), 5)
->>>>>>> b1c34497
+        # --- Table ---
+        self.table = QtWidgets.QTableWidget(len(PARAM_DEFINITIONS), 5)
         self.table.setHorizontalHeaderLabels(
             ["Parameter", "Code", "Previous", "Current", "New Value"]
         )
         self.table.horizontalHeader().setSectionResizeMode(QtWidgets.QHeaderView.Stretch)
         layout.addWidget(self.table)
 
-<<<<<<< HEAD
-=======
         # Fill rows
-        for row, (key, edit, label) in enumerate(PARAM_MAP):
-            # Parameter + tooltip
-            p_item = QtWidgets.QTableWidgetItem(label)
-            p_item.setToolTip(PARAM_DESCRIPTIONS.get(key, ""))
-            p_item.setFlags(p_item.flags() & ~QtCore.Qt.ItemIsEditable)
-            self.table.setItem(row, 0, p_item)
-
-            # Edit code
-            self._set_item(row, 1, edit, editable=False, bg=None)
-
-            # Previous (RO, grouped gray)
-            self._set_item(row, 2, "—", editable=False, bg=QtGui.QColor("#e0e0e0"))
-
-            # Current (RO, grouped gray) – will show cached value or "—"
-            cur = read_edit_cached(edit)
-            self._set_item(row, 3, "—" if cur is None else str(cur), editable=False, bg=QtGui.QColor("#e0e0e0"))
-
-            # New value (editable, yellow)
-            self._set_item(row, 4, "", editable=True, bg=QtGui.QColor("#fff8dc"))
-
-        # Log panel
->>>>>>> b1c34497
-        self.log_widget = QtWidgets.QTextEdit()
-        self.log_widget.setReadOnly(True)
-        self.log_widget.hide()
-        layout.addWidget(self.log_widget)
-
-<<<<<<< HEAD
-        self.table.cellChanged.connect(self.on_cell_changed)
-        QtWidgets.QShortcut(QtGui.QKeySequence("Ctrl+Return"), self, self.apply_selected)
-
-        self._rebuild_table()
-
-    def _all_params_list(self):
-        core = [(k, PARAMS_CORE[k][:2], PARAMS_CORE[k][2]) for k in PARAMS_CORE]
-        custom = CUSTOM_PARAMS[:]
-        return core + custom
-
-    def _row_param(self, row):
-        return self._all_params_list()[row]
-
-    def _rebuild_table(self):
-        rows = self._all_params_list()
-        self.table.blockSignals(True)
-        self.table.setRowCount(len(rows))
-        for row, (key, (ptype, pcode), label) in enumerate(rows):
-            p_item = QtWidgets.QTableWidgetItem(label)
-            p_item.setToolTip(PARAM_DESCRIPTIONS.get(key, ""))
-            p_item.setFlags(p_item.flags() & ~QtCore.Qt.ItemIsEditable)
-            self.table.setItem(row, 0, p_item)
-            code_text = pcode if ptype == "EDIT" else f"DNC{pcode}"
-            self._set_item(row, 1, code_text, False, None)
-            self._set_item(row, 2, "—", False, QtGui.QColor("#e0e0e0"))
-            cur = read_cached(ptype, pcode)
-            self._set_item(row, 3, "—" if cur is None else str(cur), False, QtGui.QColor("#e0e0e0"))
-            self._set_item(row, 4, "", True, QtGui.QColor("#fff8dc"))
-        self.table.blockSignals(False)
-=======
+        for row, (key, edit_code, label) in enumerate(PARAM_DEFINITIONS):
+            # Parameter name with tooltip (read-only)
+            name_item = QtWidgets.QTableWidgetItem(label)
+            name_item.setToolTip(PARAM_TOOLTIPS[key])
+            name_item.setFlags(name_item.flags() & ~QtCore.Qt.ItemIsEditable)
+            self.table.setItem(row, 0, name_item)
+
+            # Edit code (read-only)
+            self._set_cell(row, 1, edit_code, editable=False, bg=None)
+
+            # Previous (read-only, grouped gray)
+            self._set_cell(row, 2, "", editable=False, bg=QtGui.QColor("#e0e0e0"))
+
+            # Current (read-only, grouped gray)
+            self._set_cell(row, 3, "", editable=False, bg=QtGui.QColor("#e0e0e0"))
+
+            # New Value (editable, yellow)
+            self._set_cell(row, 4, "", editable=True, bg=QtGui.QColor("#fff8dc"))
+
+        # --- Collapsible log ---
+        self.change_log = QtWidgets.QTextEdit()
+        self.change_log.setReadOnly(True)
+        self.change_log.hide()
+        outer.addWidget(self.change_log)
+
         # Signals
-        self.table.cellChanged.connect(self.on_cell_changed)
-
-        # Shortcut for Apply Selected
-        QtWidgets.QShortcut(QtGui.QKeySequence("Ctrl+Return"), self, self.apply_selected)
->>>>>>> b1c34497
-
-    def _set_item(self, row, col, text, editable, bg):
+        self.table.cellChanged.connect(self._on_cell_changed)
+
+        # Periodic refresh of 'Current'
+        self._refresh_timer = QtCore.QTimer(self)
+        self._refresh_timer.timeout.connect(self.refresh_current_values)
+        self._refresh_timer.start(self.REFRESH_MS)
+
+        # Initial population of Previous/Current
+        self.refresh_current_values(first_load=True)
+
+        # Keyboard shortcut for batch apply
+        QtWidgets.QShortcut(QtGui.QKeySequence("Ctrl+Return"), self, self.apply_selected_rows)
+
+    # ---------- UI helpers ----------
+
+    def _set_cell(self, row: int, col: int, text: str, *, editable: bool, bg: QtGui.QColor | None) -> None:
+        """Create or update a table cell."""
         item = QtWidgets.QTableWidgetItem(str(text))
         if not editable:
             item.setFlags(item.flags() & ~QtCore.Qt.ItemIsEditable)
@@ -392,31 +131,76 @@
             item.setBackground(bg)
         self.table.setItem(row, col, item)
 
-    def on_cell_changed(self, row, col):
-        if col != 4:
-<<<<<<< HEAD
+    # ---------- DDE I/O ----------
+
+    def refresh_current_values(self, *, first_load: bool = False) -> None:
+        """
+        Refresh 'Current' from the device using GetScanPara(EditXX).
+        If first_load=True, also copy Current -> Previous so the table starts consistent.
+        """
+        for row, (_key, edit_code, _label) in enumerate(PARAM_DEFINITIONS):
+            try:
+                value = self.dde_client.GetScanPara(edit_code)
+            except Exception:
+                value = None
+
+            if value is None:
+                # Show error but keep table stable
+                self.table.item(row, 3).setText("Err")
+                if first_load:
+                    self.table.item(row, 2).setText("Err")
+            else:
+                self.table.item(row, 3).setText(str(value))
+                if first_load:
+                    self.table.item(row, 2).setText(str(value))
+
+    def _write_parameter(self, edit_code: str, new_value: float) -> None:
+        """
+        Write a parameter using the official syntax used in setParasByComponentName.py:
+            SendWait("ScanPara('EditXX', value);")
+        """
+        self.dde_client.SendWait(f"ScanPara('{edit_code}', {new_value});")
+
+    # ---------- Actions ----------
+
+    def _on_cell_changed(self, row: int, col: int) -> None:
+        """
+        Triggered when a cell changes. If the edited cell is 'New Value' and
+        'Auto-Send on Edit' is enabled, send immediately.
+        """
+        NEW_VALUE_COL = 4
+        if col != NEW_VALUE_COL:
             return
-        if self.auto_send_chk.isChecked():
-            try:
-                new_val = float(self.table.item(row, col).text())
-            except ValueError:
-                return
-            self.apply_row(row, new_val)
-
-    def apply_row(self, row, new_val):
-        key, (ptype, pcode), label = self._row_param(row)
-        prev_val_text = self.table.item(row, 3).text()
-        self.table.item(row, 2).setText(prev_val_text)
+        if not self.auto_send_checkbox.isChecked():
+            return
+
         try:
-            write_param(self.dde, ptype, pcode, new_val, parent=self)
-        except Exception as e:
-            QtWidgets.QMessageBox.warning(self, "DDE Send Error",
-                                          f"Failed to send {ptype}:{pcode} = {new_val}\n\n{e}")
-            return
-        self.table.item(row, 3).setText(str(new_val))
-        self.table.item(row, 3).setBackground(QtGui.QColor("#fff2b3"))
-        QtCore.QTimer.singleShot(900, lambda: self.table.item(row, 3).setBackground(QtGui.QColor("#e0e0e0")))
-        self.log_change(row, prev_val_text, new_val)
+            target_value = float(self.table.item(row, NEW_VALUE_COL).text())
+        except (TypeError, ValueError):
+            return  # Ignore invalid numeric input
+
+        self.apply_single_row(row, target_value)
+
+    def apply_single_row(self, row: int, target_value: float) -> None:
+        """
+        Apply a single row change:
+          - Set 'Previous' = last 'Current'
+          - Write via DDE
+          - Check readback and flash green/red
+          - Log the change
+        """
+        EDIT_CODE_COL, PREV_COL, CURR_COL, NEW_COL = 1, 2, 3, 4
+
+        edit_code = self.table.item(row, EDIT_CODE_COL).text()
+        last_current_text = self.table.item(row, CURR_COL).text()
+        self.table.item(row, PREV_COL).setText(last_current_text)
+
+        # Write to device
+        self._write_parameter(edit_code, target_value)
+
+        # Short delay then verify
+        QtCore.QTimer.singleShot(500, lambda: self._verify_and_flash(row, target_value))
+        self._append_log(row, old_value=last_current_text, new_value=target_value)
 
     def apply_selected(self):
         rows = sorted({idx.row() for idx in self.table.selectedIndexes()})
@@ -425,258 +209,174 @@
                 new_val = float(self.table.item(row, 4).text())
             except ValueError:
                 continue
-            self.apply_row(row, new_val)
-
-    def log_change(self, row, prev_val, new_val):
+            self.apply_single_row(row, target_value)
+
+    # ---------- Feedback & Logging ----------
+
+    def _verify_and_flash(self, row: int, expected_value: float) -> None:
+        """
+        Re-read 'Current' and flash the cell:
+          - Green if equals the expected value
+          - Red otherwise
+        Then restore the normal gray background and refresh the 'Current' column.
+        """
+        CURR_COL = 3
+        edit_code = self.table.item(row, 1).text()
+
+        try:
+            readback = self.dde_client.GetScanPara(edit_code)
+        except Exception:
+            readback = None
+
+        if readback is not None and float(readback) == float(expected_value):
+            color = QtGui.QColor("#a8e6a3")  # success
+        else:
+            color = QtGui.QColor("#f4a6a6")  # mismatch
+
+        self.table.item(row, CURR_COL).setBackground(color)
+        QtCore.QTimer.singleShot(
+            900, lambda: self.table.item(row, CURR_COL).setBackground(QtGui.QColor("#e0e0e0"))
+        )
+        self.refresh_current_values(first_load=False)
+
+    def _append_log(self, row: int, *, old_value: str, new_value: float) -> None:
+        """Append a timestamped entry to the change log."""
         label = self.table.item(row, 0).text()
-        code = self.table.item(row, 1).text()
+        edit_code = self.table.item(row, 1).text()
         ts = datetime.datetime.now().strftime("%H:%M:%S")
-        self.log_widget.append(f"[{ts}] {label} ({code}): {prev_val} → {new_val}")
-
-    def toggle_log(self, show):
-        self.log_widget.setVisible(show)
-        self.toggle_log_btn.setText("Hide Change Log" if show else "Show Change Log")
-
-    def add_custom_param(self):
-        edit_code, ok = QtWidgets.QInputDialog.getText(self, "Add Custom EditXX", "Enter component code (e.g., Edit37):")
-        if not ok or not edit_code.strip():
-            return
-        edit_code = edit_code.strip()
-        if not (edit_code.startswith("Edit") and edit_code[4:].isdigit()):
-            QtWidgets.QMessageBox.warning(self, "Invalid", "Please enter a valid code like Edit37.")
-            return
-        label, ok = QtWidgets.QInputDialog.getText(self, "Label", "Enter a label to show:")
-        if not ok or not label.strip():
-            return
-        label = label.strip()
-        existing_keys = set(PARAMS_CORE.keys()).union({k for (k, _, _) in CUSTOM_PARAMS})
-        base_key = f"user_{edit_code.lower()}"
-        key = base_key
-        i = 1
-        while key in existing_keys:
-            i += 1
-            key = f"{base_key}_{i}"
-        CUSTOM_PARAMS.append((key, ("EDIT", edit_code), label))
-        LAST_WRITTEN.setdefault(code_id("EDIT", edit_code), None)
-        self._rebuild_table()
-        self.custom_added.emit()
-
-# ---------------- Tab 2: Step Test (symbolic + send + stop) ----------------
-=======
-            return
-        if self.auto_send_chk.isChecked():
-            try:
-                new_val = float(self.table.item(row, col).text())
-            except ValueError:
-                return
-            self.apply_row(row, new_val)
-
-    def apply_row(self, row, new_val):
-        edit_code = self.table.item(row, 1).text()
-
-        # Move current into previous
-        prev_val_text = self.table.item(row, 3).text()
-        self.table.item(row, 2).setText(prev_val_text)
-
-        # Send & cache
-        try:
-            write_edit(self.dde, edit_code, new_val)  # ScanPara('EditXX', value);
-        except Exception as e:
-            QtWidgets.QMessageBox.warning(self, "DDE Send Error",
-                                          f"Failed to send {edit_code} = {new_val}\n\n{e}")
-            return
-
-        # Update Current immediately from cache (write-only system)
-        self.table.item(row, 3).setText(str(new_val))
-
-        # Visual feedback: “unverified” (no readback) flash then return to grouped gray
-        self.table.item(row, 3).setBackground(QtGui.QColor("#fff2b3"))
-        QtCore.QTimer.singleShot(900, lambda: self.table.item(row, 3).setBackground(QtGui.QColor("#e0e0e0")))
-
-        self.log_change(row, prev_val_text, new_val)
-
-    def apply_selected(self):
-        rows = sorted({idx.row() for idx in self.table.selectedIndexes()})
-        for row in rows:
-            try:
-                new_val = float(self.table.item(row, 4).text())
-            except ValueError:
-                continue
-            self.apply_row(row, new_val)
-
-    def log_change(self, row, prev_val, new_val):
-        param_label = self.table.item(row, 0).text()
-        edit_code = self.table.item(row, 1).text()
-        timestamp = datetime.datetime.now().strftime("%H:%M:%S")
-        self.log_widget.append(f"[{timestamp}] {param_label} ({edit_code}): {prev_val} → {new_val}")
-
-    def toggle_log(self, show):
-        self.log_widget.setVisible(show)
-        self.toggle_log_btn.setText("Hide Change Log" if show else "Show Change Log")
-
-# ---------------- Tab 2: Step Test (symbolic preview + send, no readback) ----------------
->>>>>>> b1c34497
+        self.change_log.append(f"[{ts}] {label} ({edit_code}): {old_value} → {new_value}")
+
+    def _toggle_log_visibility(self, show: bool) -> None:
+        """Show or hide the change log panel."""
+        self.change_log.setVisible(show)
+        self.toggle_log_button.setText("Hide Change Log" if show else "Show Change Log")
+
+
+# =============================================================================
+# Tab 2: Step Test (symbolic preview + timed sending)
+# =============================================================================
 class StepTestTab(QtWidgets.QWidget):
-    def __init__(self, dde_client):
-        super().__init__()
-        self.dde = dde_client
-        self.timer = None
-        self.step_index = 0
-<<<<<<< HEAD
-        layout = QtWidgets.QVBoxLayout(self)
-
-        # Controls grid
-=======
-
-        layout = QtWidgets.QVBoxLayout(self)
-
-        # Controls (fixed spacing)
->>>>>>> b1c34497
-        ctrl_widget = QtWidgets.QWidget()
-        ctrl = QtWidgets.QGridLayout(ctrl_widget)
-        ctrl.setContentsMargins(8, 6, 8, 6)
-        ctrl.setHorizontalSpacing(12)
-        ctrl.setVerticalSpacing(6)
-
-        self.param_combo = QtWidgets.QComboBox()
-<<<<<<< HEAD
-        self.refresh_param_list()
-        self.param_combo.setMinimumWidth(200)
-
-        row = 0; col = 0
-        ctrl.addWidget(self.param_combo, row, col, 1, 2); col += 2
-        low_lbl = QtWidgets.QLabel("Low:"); low_lbl.setAlignment(QtCore.Qt.AlignRight | QtCore.Qt.AlignVCenter)
-        ctrl.addWidget(low_lbl, row, col); col += 1
-        self.low_val = QtWidgets.QDoubleSpinBox(); self.low_val.setDecimals(6); self.low_val.setMaximum(1e12); self.low_val.setValue(100.0); self.low_val.setFixedWidth(120)
-        ctrl.addWidget(self.low_val, row, col); col += 1
-        high_lbl = QtWidgets.QLabel("High:"); high_lbl.setAlignment(QtCore.Qt.AlignRight | QtCore.Qt.AlignVCenter)
-        ctrl.addWidget(high_lbl, row, col); col += 1
-        self.high_val = QtWidgets.QDoubleSpinBox(); self.high_val.setDecimals(6); self.high_val.setMaximum(1e12); self.high_val.setValue(101.0); self.high_val.setFixedWidth(120)
-        ctrl.addWidget(self.high_val, row, col); col += 1
-        per_lbl = QtWidgets.QLabel("Period (s):"); per_lbl.setAlignment(QtCore.Qt.AlignRight | QtCore.Qt.AlignVCenter)
-        ctrl.addWidget(per_lbl, row, col); col += 1
-        self.period = QtWidgets.QDoubleSpinBox(); self.period.setDecimals(3); self.period.setMaximum(3600); self.period.setValue(1.000); self.period.setFixedWidth(90)
-        ctrl.addWidget(self.period, row, col); col += 1
-        steps_lbl = QtWidgets.QLabel("Steps:"); steps_lbl.setAlignment(QtCore.Qt.AlignRight | QtCore.Qt.AlignVCenter)
-        ctrl.addWidget(steps_lbl, row, col); col += 1
-        self.steps = QtWidgets.QSpinBox(); self.steps.setMaximum(1000000); self.steps.setValue(20); self.steps.setFixedWidth(90)
-        ctrl.addWidget(self.steps, row, col); col += 1
-        self.preview_btn = QtWidgets.QPushButton("Preview"); self.preview_btn.setFixedWidth(90)
-        self.preview_btn.clicked.connect(self.preview_pattern); ctrl.addWidget(self.preview_btn, row, col); col += 1
-        self.start_btn = QtWidgets.QPushButton("Start"); self.start_btn.setFixedWidth(90)
-        self.start_btn.clicked.connect(self.start_test); ctrl.addWidget(self.start_btn, row, col); col += 1
-        self.stop_btn = QtWidgets.QPushButton("Stop"); self.stop_btn.setFixedWidth(90)
-        self.stop_btn.clicked.connect(self.stop_test); self.stop_btn.setEnabled(False)
-        ctrl.addWidget(self.stop_btn, row, col)
-=======
-        for key, edit, label in PARAM_MAP:
-            self.param_combo.addItem(label, (key, edit))
-        self.param_combo.setMinimumWidth(160)
-        row = 0; col = 0
-        ctrl.addWidget(self.param_combo, row, col, 1, 2); col += 2
-
-        low_lbl = QtWidgets.QLabel("Low:"); low_lbl.setAlignment(QtCore.Qt.AlignRight | QtCore.Qt.AlignVCenter)
-        ctrl.addWidget(low_lbl, row, col); col += 1
-        self.low_val = QtWidgets.QDoubleSpinBox(); self.low_val.setDecimals(4); self.low_val.setMaximum(1e12); self.low_val.setValue(100.0); self.low_val.setFixedWidth(110)
-        ctrl.addWidget(self.low_val, row, col); col += 1
-
-        high_lbl = QtWidgets.QLabel("High:"); high_lbl.setAlignment(QtCore.Qt.AlignRight | QtCore.Qt.AlignVCenter)
-        ctrl.addWidget(high_lbl, row, col); col += 1
-        self.high_val = QtWidgets.QDoubleSpinBox(); self.high_val.setDecimals(4); self.high_val.setMaximum(1e12); self.high_val.setValue(120.0); self.high_val.setFixedWidth(110)
-        ctrl.addWidget(self.high_val, row, col); col += 1
-
-        per_lbl = QtWidgets.QLabel("Period (s):"); per_lbl.setAlignment(QtCore.Qt.AlignRight | QtCore.Qt.AlignVCenter)
-        ctrl.addWidget(per_lbl, row, col); col += 1
-        self.period = QtWidgets.QDoubleSpinBox(); self.period.setDecimals(2); self.period.setMaximum(3600); self.period.setValue(5.0); self.period.setFixedWidth(80)
-        ctrl.addWidget(self.period, row, col); col += 1
-
-        steps_lbl = QtWidgets.QLabel("Steps:"); steps_lbl.setAlignment(QtCore.Qt.AlignRight | QtCore.Qt.AlignVCenter)
-        ctrl.addWidget(steps_lbl, row, col); col += 1
-        self.steps = QtWidgets.QSpinBox(); self.steps.setMaximum(10000); self.steps.setValue(20); self.steps.setFixedWidth(70)
-        ctrl.addWidget(self.steps, row, col); col += 1
-
-        self.preview_btn = QtWidgets.QPushButton("Preview"); self.preview_btn.setFixedWidth(90)
-        self.preview_btn.clicked.connect(self.preview_pattern); ctrl.addWidget(self.preview_btn, row, col); col += 1
-        self.start_btn = QtWidgets.QPushButton("Start"); self.start_btn.setFixedWidth(90)
-        self.start_btn.clicked.connect(self.start_test)
-        ctrl.addWidget(self.start_btn, row, col); col += 1
-        self.stop_btn = QtWidgets.QPushButton("Stop"); self.stop_btn.setFixedWidth(90)
-        self.stop_btn.clicked.connect(self.stop_test)
-        self.stop_btn.setEnabled(False)
-        ctrl.addWidget(self.stop_btn, row, col)
-
->>>>>>> b1c34497
-        layout.addWidget(ctrl_widget)
+    """
+    Step Test tab.
+
+    - PREVIEW: Draws a symbolic square wave of the planned steps (no live measurement).
+    - START: Sends alternating low/high values to the chosen parameter every 'period'
+      seconds, for 'steps' steps, using:
+          SendWait("ScanPara('EditXX', value);")
+    - A run log records each set action with a timestamp.
+    """
+
+    def __init__(self, dde_client: SXMRemote.DDEClient, parent: QtWidgets.QWidget | None = None) -> None:
+        super().__init__(parent)
+        self.dde_client = dde_client
+        self._step_index = 0
+        self._timer: QtCore.QTimer | None = None
+
+        # ----- Layout skeleton -----
+        outer = QtWidgets.QVBoxLayout(self)
+
+        # Controls (fixed spacing; non-stretch)
+        controls_widget = QtWidgets.QWidget()
+        controls = QtWidgets.QGridLayout(controls_widget)
+        controls.setContentsMargins(8, 6, 8, 6)
+        controls.setHorizontalSpacing(12)
+        controls.setVerticalSpacing(6)
+
+        # Parameter selector
+        self.parameter_combo = QtWidgets.QComboBox()
+        for key, edit_code, label in PARAM_DEFINITIONS:
+            self.parameter_combo.addItem(label, (key, edit_code))
+        self.parameter_combo.setMinimumWidth(160)
+
+        r, c = 0, 0
+        controls.addWidget(self.parameter_combo, r, c, 1, 2); c += 2
+
+        # Helpers for labels
+        def right_label(text: str) -> QtWidgets.QLabel:
+            lab = QtWidgets.QLabel(text)
+            lab.setAlignment(QtCore.Qt.AlignRight | QtCore.Qt.AlignVCenter)
+            return lab
+
+        # Low / High
+        controls.addWidget(right_label("Low:"), r, c); c += 1
+        self.low_value = QtWidgets.QDoubleSpinBox()
+        self.low_value.setDecimals(4); self.low_value.setMaximum(1e12); self.low_value.setValue(100.0)
+        self.low_value.setFixedWidth(110)
+        controls.addWidget(self.low_value, r, c); c += 1
+
+        controls.addWidget(right_label("High:"), r, c); c += 1
+        self.high_value = QtWidgets.QDoubleSpinBox()
+        self.high_value.setDecimals(4); self.high_value.setMaximum(1e12); self.high_value.setValue(120.0)
+        self.high_value.setFixedWidth(110)
+        controls.addWidget(self.high_value, r, c); c += 1
+
+        # Period / Steps
+        controls.addWidget(right_label("Period (s):"), r, c); c += 1
+        self.step_period = QtWidgets.QDoubleSpinBox()
+        self.step_period.setDecimals(2); self.step_period.setMaximum(3600); self.step_period.setValue(5.0)
+        self.step_period.setFixedWidth(80)
+        controls.addWidget(self.step_period, r, c); c += 1
+
+        controls.addWidget(right_label("Steps:"), r, c); c += 1
+        self.num_steps = QtWidgets.QSpinBox()
+        self.num_steps.setMaximum(10000); self.num_steps.setValue(20)
+        self.num_steps.setFixedWidth(70)
+        controls.addWidget(self.num_steps, r, c); c += 1
+
+        # Buttons
+        self.preview_button = QtWidgets.QPushButton("Preview")
+        self.preview_button.setFixedWidth(90)
+        self.preview_button.clicked.connect(self.preview_pattern)
+        controls.addWidget(self.preview_button, r, c); c += 1
+
+        self.start_button = QtWidgets.QPushButton("Start")
+        self.start_button.setFixedWidth(90)
+        self.start_button.clicked.connect(self.start_test)
+        controls.addWidget(self.start_button, r, c)
+
+        outer.addWidget(controls_widget)
 
         # Plot (symbolic)
         self.plot_widget = pg.PlotWidget()
         # Theme: white bg, black axes and labels
         self.plot_widget.setBackground('w')
         axis_pen = pg.mkPen(color='k', width=1)
-        for ax in ['bottom', 'left']:
-            self.plot_widget.getAxis(ax).setPen(axis_pen)
-            self.plot_widget.getAxis(ax).setTextPen('k')
-            self.plot_widget.getAxis(ax).setStyle(tickTextOffset=5, **{'tickFont': QtGui.QFont('', 10)})
-<<<<<<< HEAD
-        plot_item = self.plot_widget.getPlotItem()
-        plot_item.layout.setContentsMargins(50, 10, 10, 40)
-=======
-
-        # Stabilize margins/layout (use PlotItem)
-        plot_item = self.plot_widget.getPlotItem()
-        plot_item.layout.setContentsMargins(50, 10, 10, 40)
-
->>>>>>> b1c34497
+        for name in ('bottom', 'left'):
+            axis = self.plot_widget.getAxis(name)
+            axis.setPen(axis_pen)
+            axis.setTextPen('k')
+            axis.setStyle(tickTextOffset=5, **{'tickFont': QtGui.QFont('', 10)})
         self.plot_widget.setLabel('left', 'Value')
         self.plot_widget.setLabel('bottom', 'Time', units='s')
         layout.addWidget(self.plot_widget)
 
-<<<<<<< HEAD
-=======
-        # Log
->>>>>>> b1c34497
-        self.log_output = QtWidgets.QTextEdit()
-        self.log_output.setReadOnly(True)
-        layout.addWidget(self.log_output)
-
-<<<<<<< HEAD
-    def _all_params_for_combo(self):
-        core = [(k, PARAMS_CORE[k][:2], PARAMS_CORE[k][2]) for k in PARAMS_CORE]
-        return core + CUSTOM_PARAMS[:]
-
-    def refresh_param_list(self):
-        cur_text = self.param_combo.currentText() if hasattr(self, "param_combo") and self.param_combo.count() else None
-        items = self._all_params_for_combo()
-        if hasattr(self, "param_combo"):
-            self.param_combo.blockSignals(True)
-            self.param_combo.clear()
-        for key, (ptype, pcode), label in items:
-            self.param_combo.addItem(label, (key, ptype, pcode, label))
-        if cur_text:
-            idx = self.param_combo.findText(cur_text, QtCore.Qt.MatchExactly)
-            if idx >= 0:
-                self.param_combo.setCurrentIndex(idx)
-        if hasattr(self, "param_combo"):
-            self.param_combo.blockSignals(False)
-
-=======
->>>>>>> b1c34497
-    def _set_axis_ranges(self, low, high, period, steps):
-        self.plot_widget.setXRange(0, steps * period, padding=0.02)
+        # Run log
+        self.run_log = QtWidgets.QTextEdit()
+        self.run_log.setReadOnly(True)
+        outer.addWidget(self.run_log)
+
+    # ----- Plot helpers -----
+
+    def _frame_axes(self, low: float, high: float, period: float, steps: int) -> None:
+        """Set reasonable view ranges for the preview plot."""
+        self.plot_widget.setXRange(0, max(1.0, steps * period), padding=0.02)
         ymin, ymax = sorted([low, high])
         margin = 0.05 * max(1.0, abs(ymax - ymin))
         self.plot_widget.setYRange(ymin - margin, ymax + margin, padding=0.02)
 
-    def preview_pattern(self):
-        low = self.low_val.value()
-        high = self.high_val.value()
-        period = self.period.value()
-        steps = self.steps.value()
-<<<<<<< HEAD
-=======
-
-        # Build step edges (x) and heights (y); len(x) = len(y) + 1 for stepMode=True
->>>>>>> b1c34497
+    # ----- Preview / Start logic -----
+
+    def preview_pattern(self) -> None:
+        """
+        Draw a symbolic square wave of the planned steps.
+        pyqtgraph stepMode=True requires len(x) == len(y) + 1 (x are edges, y are heights).
+        """
+        low = self.low_value.value()
+        high = self.high_value.value()
+        period = self.step_period.value()
+        steps = self.num_steps.value()
+
+        # Build edges (x) and heights (y): start at 0, add one edge per step.
         x = [0.0]
         y = []
         for i in range(steps):
@@ -695,290 +395,73 @@
         self.timer.timeout.connect(self.perform_step)
         self.timer.start(int(self.period.value() * 1000))
 
-    def stop_test(self):
-<<<<<<< HEAD
-=======
-        """Stop an ongoing step test."""
->>>>>>> b1c34497
-        if self.timer and self.timer.isActive():
-            self.timer.stop()
-            ts = datetime.datetime.now().strftime("%H:%M:%S")
-            self.log_output.append(f"[{ts}] Test stopped by user.")
-        self.start_btn.setEnabled(True)
-        self.stop_btn.setEnabled(False)
-
-    def perform_step(self):
-<<<<<<< HEAD
-        key, ptype, pcode, label = self.param_combo.currentData()
-        low = self.low_val.value()
-        high = self.high_val.value()
-        value = low if self.step_index % 2 == 0 else high
-        try:
-            write_param(self.dde, ptype, pcode, value, parent=self)
-        except Exception as e:
-            self.log_output.append(f"[{datetime.datetime.now().strftime('%H:%M:%S')}] SEND ERROR: {e}")
-            self.stop_test()
-            return
-        ts = datetime.datetime.now().strftime("%H:%M:%S")
-        code_text = pcode if ptype == "EDIT" else f"DNC{pcode}"
-        self.log_output.append(f"[{ts}] Set {label} ({code_text}) to {value}")
-        self.step_index += 1
-        if self.step_index >= self.steps.value():
-            self.stop_test()
-
-# ---------------- Main Window (now a QWidget with tabs + footer) ----------------
-class MainWindow(QtWidgets.QWidget):
-    def __init__(self, dde_client):
-        super().__init__()
-        self.setWindowTitle("NC-AFM Control")
-        self.resize(980, 620)
-
-        v = QtWidgets.QVBoxLayout(self)
-        v.setContentsMargins(8, 8, 8, 8)
-        v.setSpacing(8)
-
-        # Tabs
-        self.tabs = QtWidgets.QTabWidget()
-        self.table_tab = ParamTable(dde_client)
-        self.step_tab = StepTestTab(dde_client)
-        self.table_tab.custom_added.connect(self.step_tab.refresh_param_list)
-        self.tabs.addTab(self.table_tab, "Parameters")
-        self.tabs.addTab(self.step_tab, "Step Test")
-
-        # Footer warning (always visible)
-        self.footer_warning = make_warning_strip(self)
-
-        v.addWidget(self.tabs)
-        v.addWidget(self.footer_warning)
-
-# ---------------- Main ----------------
-def main():
+    def _perform_single_step(self) -> None:
+        """Send one step value (low on even indices, high on odd) and log it."""
+        _, edit_code = self.parameter_combo.currentData()
+        low = self.low_value.value()
+        high = self.high_value.value()
+        value = low if (self._step_index % 2 == 0) else high
+
+        # Production write using SXMRemote's syntax
+        self.dde_client.SendWait(f"ScanPara('{edit_code}', {value});")
+
+        timestamp = datetime.datetime.now().strftime("%H:%M:%S")
+        label = self.parameter_combo.currentText()
+        self.run_log.append(f"[{timestamp}] Set {label} ({edit_code}) to {value}")
+
+        self._step_index += 1
+        if self._step_index >= self.num_steps.value():
+            self._timer.stop()
+            self.start_button.setEnabled(True)
+
+
+# =============================================================================
+# Main Window
+# =============================================================================
+class MainWindow(QtWidgets.QTabWidget):
+    """
+    Main application window containing:
+      - ParametersTab (table editor)
+      - StepTestTab   (symbolic step preview + timed apply)
+    """
+
+    def __init__(self, dde_client: SXMRemote.DDEClient, parent: QtWidgets.QWidget | None = None) -> None:
+        super().__init__(parent)
+        self.setWindowTitle("NC-AFM Control Suite")
+        self.resize(900, 540)
+
+        self.parameters_tab = ParametersTab(dde_client)
+        self.step_test_tab = StepTestTab(dde_client)
+
+        self.addTab(self.parameters_tab, "Parameters")
+        self.addTab(self.step_test_tab, "Step Test")
+
+
+# =============================================================================
+# Entrypoint (production)
+# =============================================================================
+def main() -> int:
+    """
+    Create the Qt application, connect to the SXM DDE server using SXMRemote,
+    and start the GUI.
+
+    Requirements:
+      - The SXM software providing the DDE server ("SXM","Remote") must be running.
+      - SXMRemote.py must be importable (same folder or on PYTHONPATH).
+    """
     app = QtWidgets.QApplication(sys.argv)
-=======
-        _, edit_code = self.param_combo.currentData()
-        low = self.low_val.value()
-        high = self.high_val.value()
-        value = low if self.step_index % 2 == 0 else high
-
-        # Send command and update cache (same path used by table)
-        try:
-            write_edit(self.dde, edit_code, value)  # ScanPara('EditXX', value);
-        except Exception as e:
-            self.log_output.append(f"[{datetime.datetime.now().strftime('%H:%M:%S')}] SEND ERROR: {e}")
-            # Stop on error
-            self.timer.stop()
-            self.start_btn.setEnabled(True)
-            self.stop_btn.setEnabled(False)
-            return
-
-        timestamp = datetime.datetime.now().strftime("%H:%M:%S")
-        param_label = self.param_combo.currentText()
-        self.log_output.append(f"[{timestamp}] Set {param_label} ({edit_code}) to {value}")
-
-        self.step_index += 1
-        if self.step_index >= self.steps.value():
-            self.timer.stop()
-            self.start_btn.setEnabled(True)
-# ---------------- Tab 3: Setup Wizard (qPlus @ 8 K) ----------------
-class SetupWizardTab(QtWidgets.QWidget):
-    """
-    Suggest initial NC-AFM parameters from sweep inputs (f0, Q, amplitudes, output gain).
-    - Amplitude loop: Ki ≈ 5e8/Q; Kp ≈ 5e12/Q at ±1 V (scale inversely with output gain). [SXM manual]
-    - PLL: Used frequency = f0; Kp ≈ clamp(5e4/Q, 0.1, 5.0); Ki ≈ Kp/10  (conservative, refine with Step Test).
-    All writes go through write_param(...): EDIT->ScanPara('EditXX', v), DNC->DNCPara(n, v).
-    """
-
-    def __init__(self, dde_client):
-        super().__init__()
-        self.dde = dde_client
-
-        # Build a quick map from logical keys to codes from existing PARAMS
-        # e.g. key 'amp_ki' -> ('EDIT','Edit24'), etc.
-        self.key_to_code = {key: (ptype, pcode) for key, (ptype, pcode), _ in PARAMS}
-
-        layout = QtWidgets.QVBoxLayout(self)
-
-        # ---- Inputs panel
-        box = QtWidgets.QGroupBox("Inputs from frequency sweep / initial conditions")
-        form = QtWidgets.QGridLayout(box)
-        form.setContentsMargins(10, 8, 10, 8)
-        form.setHorizontalSpacing(12)
-        form.setVerticalSpacing(6)
-
-        r = 0
-        form.addWidget(QtWidgets.QLabel("Resonance f₀ (Hz):"), r, 0, alignment=QtCore.Qt.AlignRight)
-        self.f0 = QtWidgets.QDoubleSpinBox(); self.f0.setDecimals(1); self.f0.setRange(1.0, 1e9); self.f0.setValue(30000.0); self.f0.setMaximumWidth(130)
-        form.addWidget(self.f0, r, 1)
-
-        form.addWidget(QtWidgets.QLabel("Quality factor Q:"), r, 2, alignment=QtCore.Qt.AlignRight)
-        self.Q = QtWidgets.QDoubleSpinBox(); self.Q.setDecimals(0); self.Q.setRange(100.0, 1e7); self.Q.setValue(50000.0); self.Q.setMaximumWidth(130)
-        form.addWidget(self.Q, r, 3)
-
-        r += 1
-        form.addWidget(QtWidgets.QLabel("Free amplitude (GUI units):"), r, 0, alignment=QtCore.Qt.AlignRight)
-        self.A_free = QtWidgets.QDoubleSpinBox(); self.A_free.setDecimals(6); self.A_free.setRange(0.0, 1e9); self.A_free.setValue(1.0); self.A_free.setMaximumWidth(130)
-        self.A_free.setToolTip("Amplitude in the SAME unit currently shown in SXM (RMS voltage or nmpp depending on your setup).")
-        form.addWidget(self.A_free, r, 1)
-
-        form.addWidget(QtWidgets.QLabel("Desired amplitude setpoint (GUI units):"), r, 2, alignment=QtCore.Qt.AlignRight)
-        self.A_set = QtWidgets.QDoubleSpinBox(); self.A_set.setDecimals(6); self.A_set.setRange(0.0, 1e9); self.A_set.setValue(1.0); self.A_set.setMaximumWidth(130)
-        self.A_set.setToolTip("Amplitude Ref to apply (SXM interprets this number in the unit currently shown in its GUI).")
-        form.addWidget(self.A_set, r, 3)
-
-        r += 1
-        form.addWidget(QtWidgets.QLabel("Output gain (AFL):"), r, 0, alignment=QtCore.Qt.AlignRight)
-        self.gain = QtWidgets.QComboBox(); self.gain.addItems(["±0.1 V", "±1 V", "±10 V"]); self.gain.setCurrentIndex(1)
-        form.addWidget(self.gain, r, 1)
-
-        form.addWidget(QtWidgets.QLabel("Target PLL bandwidth (Hz):"), r, 2, alignment=QtCore.Qt.AlignRight)
-        self.bw = QtWidgets.QDoubleSpinBox(); self.bw.setDecimals(1); self.bw.setRange(0.1, 5000.0); self.bw.setValue(100.0); self.bw.setMaximumWidth(130)
-        self.bw.setToolTip("Lower BW → lower df noise but slower tracking. Adjust with scan speed. (Manual note)")
-        form.addWidget(self.bw, r, 3)
-
-        layout.addWidget(box)
-
-        # ---- Buttons
-        btns = QtWidgets.QHBoxLayout()
-        self.calc_btn = QtWidgets.QPushButton("Suggest")
-        self.calc_btn.clicked.connect(self.calculate_suggestions)
-        btns.addWidget(self.calc_btn)
-
-        self.apply_btn = QtWidgets.QPushButton("Apply Suggested")
-        self.apply_btn.clicked.connect(self.apply_suggestions)
-        btns.addWidget(self.apply_btn)
-
-        btns.addStretch()
-        layout.addLayout(btns)
-
-        # ---- Suggestions table
-        self.table = QtWidgets.QTableWidget(6, 2)
-        self.table.setHorizontalHeaderLabels(["Parameter", "Suggested Value"])
-        self.table.verticalHeader().setVisible(False)
-        self.table.horizontalHeader().setSectionResizeMode(QtWidgets.QHeaderView.Stretch)
-
-        labels = ["Amplitude Ki", "Amplitude Kp", "Amplitude Ref (GUI unit)", "PLL Ki", "PLL Kp", "Used Frequency (GUI unit)"]
-        for i, lbl in enumerate(labels):
-            item = QtWidgets.QTableWidgetItem(lbl)
-            item.setFlags(item.flags() & ~QtCore.Qt.ItemIsEditable)
-            self.table.setItem(i, 0, item)
-            self.table.setItem(i, 1, QtWidgets.QTableWidgetItem("—"))
-
-        # Tooltips for unit‑sensitive values
-        for row in [2, 5]:
-            self.table.item(row, 0).setToolTip("⚠ Interpreted in the CURRENT unit shown in SXM.")
-            self.table.item(row, 1).setToolTip("⚠ Interpreted in the CURRENT unit shown in SXM.")
-        layout.addWidget(self.table)
-
-        # Info text (tiny)
-        note = QtWidgets.QLabel("Notes: AFL starts with manual rule‑of‑thumb from SXM manual; PLL gains are conservative seeds to refine with your Step Test (+/−1 Hz on Used Frequency).")
-        note.setStyleSheet("color: #555;")
-        layout.addWidget(note)
-
-        # Pre-fill with initial calculation
-        self.calculate_suggestions()
-
-    # ---- helpers
-    def _gain_scale(self):
-        txt = self.gain.currentText()
-        # Manual: changing from ±1 V → ±0.1 V → multiply Ki & Kp by 10; ±10 V → divide by 10. (scale ∝ 1/gain)
-        if "±0.1" in txt:
-            return 10.0
-        if "±10" in txt:
-            return 0.1
-        return 1.0  # ±1 V
-
-    def calculate_suggestions(self):
-        f0  = float(self.f0.value())
-        Q   = max(float(self.Q.value()), 1.0)
-        Af  = float(self.A_free.value())
-        As  = float(self.A_set.value())
-        gsf = self._gain_scale()
-
-        # AFL from manual @ ±1V, then scale by output gain
-        amp_ki = (5e8 / Q) * gsf
-        amp_kp = (5e12 / Q) * gsf
-
-        # PLL conservative seeds (refine with Step Test)
-        pll_kp = max(0.1, min(5.0, 5e4 / Q))
-        pll_ki = pll_kp / 10.0
-
-        used_f = f0  # initial PLL "use" frequency
-
-        values = [amp_ki, amp_kp, As, pll_ki, pll_kp, used_f]
-        for i, v in enumerate(values):
-            self.table.item(i, 1).setText(f"{v:.6g}")
-
-    def _get_table_value(self, row):
-        try:
-            return float(self.table.item(row, 1).text())
-        except Exception:
-            return None
-
-    def apply_suggestions(self):
-        # Read back current suggestions
-        amp_ki  = self._get_table_value(0)
-        amp_kp  = self._get_table_value(1)
-        amp_ref = self._get_table_value(2)
-        pll_ki  = self._get_table_value(3)
-        pll_kp  = self._get_table_value(4)
-        used_f  = self._get_table_value(5)
-
-        # Write through the existing write_param(...) helper
-        try:
-            if amp_ki is not None:
-                write_param(self.dde, *self.key_to_code["amp_ki"],  amp_ki)
-            if amp_kp is not None:
-                write_param(self.dde, *self.key_to_code["amp_kp"],  amp_kp)
-            if amp_ref is not None:
-                write_param(self.dde, *self.key_to_code["amp_ref"], amp_ref)
-            if pll_ki is not None:
-                write_param(self.dde, *self.key_to_code["pll_ki"],  pll_ki)
-            if pll_kp is not None:
-                write_param(self.dde, *self.key_to_code["pll_kp"],  pll_kp)
-            if used_f is not None:
-                # Wizard uses true DNC for used frequency (write-only)
-                # If your PARAMS contains "used_freq" (DNC,3), use that; else fall back to freq_ref Edit15.
-                if "used_freq" in self.key_to_code:
-                    write_param(self.dde, *self.key_to_code["used_freq"], used_f)
-                else:
-                    # fallback to GUI field if you prefer: Edit15
-                    write_param(self.dde, "EDIT", "Edit15", used_f)
-
-            QtWidgets.QMessageBox.information(self, "Apply Suggested", "Suggested values sent.")
-        except Exception as e:
-            QtWidgets.QMessageBox.warning(self, "Apply Suggested", f"Failed to send one or more values:\n{e}")
-
-# ---------------- Main Window ----------------
-class MainWindow(QtWidgets.QTabWidget):
-    def __init__(self, dde_client):
-        super().__init__()
-        self.setWindowTitle("NC-AFM Control Suite (EditXX write-only)")
-        self.resize(900, 540)
-        self.table_tab = ParamTable(dde_client)
-        self.step_tab = StepTestTab(dde_client)
-        self.addTab(self.table_tab, "Parameters")
-        self.addTab(self.step_tab, "Step Test")
-        self.wizard_tab = SetupWizardTab(dde_client)
-        self.addTab(self.wizard_tab, "ncAFM setup Wizard")
-# ---------------- Main ----------------
-def main():
-    app = QtWidgets.QApplication(sys.argv)
-    # Real DDE, else mock
->>>>>>> b1c34497
+
+    # Production connection: use the official DDEClient as in your examples
+    dde_client = SXMRemote.DDEClient("SXM", "Remote")
+
+    # (Optional) Match your examples — set combined mode once. Safe if already set.
     try:
-        import importlib
-        SXMRemote = importlib.import_module("SXMRemote")
-        dde = SXMRemote.DDEClient("SXM", "Remote")
-        print("[INFO] Connected to real DDE server.")
-    except Exception as e:
-        print(f"[INFO] Using mock DDE client: {e}")
-        dde = MockDDEClient()
-<<<<<<< HEAD
-=======
-
->>>>>>> b1c34497
-    win = MainWindow(dde)
-    win.show()
+        dde_client.SendWait("FeedPara('Mode', 8);")  # STM + AFM PLL
+    except Exception:
+        pass
+
+    window = MainWindow(dde_client)
+    window.show()
     return app.exec_()
 
 if __name__ == "__main__":
